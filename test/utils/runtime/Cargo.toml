[package]
name = "substrate-test-runtime"
version = "2.0.0"
authors = ["Parity Technologies <admin@parity.io>"]
edition = "2018"
build = "build.rs"

[dependencies]
app-crypto = { package = "substrate-application-crypto", path = "../../../primitives/application-crypto", default-features = false }
aura-primitives = { package = "substrate-consensus-aura-primitives", path = "../../../primitives/consensus/aura", default-features = false }
babe-primitives = { package = "substrate-consensus-babe-primitives", path = "../../../primitives/consensus/babe", default-features = false }
block-builder-api = { package = "substrate-block-builder-runtime-api", path = "../../../primitives/block-builder/runtime-api", default-features = false }
cfg-if = "0.1.10"
codec = { package = "parity-scale-codec", version = "1.0.0", default-features = false, features = ["derive"] }
executive = { package = "frame-executive", path = "../../../frame/executive", default-features = false }
inherents = { package = "substrate-inherents", path = "../../../primitives/inherents", default-features = false }
keyring = { package = "substrate-keyring", path = "../../../primitives/keyring", optional = true }
log = { version = "0.4.8", optional = true }
memory-db = { version = "0.15.2", default-features = false }
offchain-primitives = { package = "substrate-offchain-primitives", path = "../../../primitives/offchain", default-features = false}
primitives = { package = "substrate-primitives", path = "../../../primitives/core", default-features = false }
rstd = { package = "sr-std", path = "../../../primitives/sr-std", default-features = false }
runtime-interface = { package = "substrate-runtime-interface", path = "../../../primitives/runtime-interface", default-features = false}
runtime_io = { package = "sr-io", path = "../../../primitives/sr-io", default-features = false }
runtime_support = { package = "frame-support", path = "../../../frame/support", default-features = false }
runtime_version = { package = "sr-version", path = "../../../primitives/sr-version", default-features = false }
serde = { version = "1.0.101", optional = true, features = ["derive"] }
session = { package = "substrate-session", path = "../../../primitives/session", default-features = false }
sr-api = { path = "../../../primitives/sr-api", default-features = false }
sr-primitives = {  path = "../../../primitives/sr-primitives", default-features = false }
pallet-babe = { path = "../../../frame/babe", default-features = false }
frame-system = { path = "../../../frame/system", default-features = false }
frame-system-rpc-runtime-api = { path = "../../../frame/system/rpc/runtime-api", default-features = false }
pallet-timestamp = { path = "../../../frame/timestamp", default-features = false }
substrate-client = { path = "../../../client", optional = true }
substrate-trie = { path = "../../../primitives/trie", default-features = false }
<<<<<<< HEAD
transaction-pool-api = { package = "substrate-transaction-pool-runtime-api", path = "../../../primitives/transaction-pool/runtime-api", default-features = false }
trie-db = { version = "0.15.2", default-features = false }
historical-data = { path = "../../../utils/historical-data", default-features = false }
=======
txpool-runtime-api = { package = "sp-transaction-pool-runtime-api", path = "../../../primitives/transaction-pool/runtime-api", default-features = false }
trie-db = { version = "0.16.0", default-features = false }
>>>>>>> 229f7156

[dev-dependencies]
substrate-executor = { path = "../../../client/executor" }
substrate-test-runtime-client = { path = "./client" }
state_machine = { package = "substrate-state-machine", path = "../../../primitives/state-machine" }

[build-dependencies]
wasm-builder-runner = { package = "substrate-wasm-builder-runner", path = "../../../client/utils/wasm-builder-runner", version = "1.0.4" }

[features]
default = [
	"std",
]
std = [
	"app-crypto/std",
	"aura-primitives/std",
	"babe-primitives/std",
	"block-builder-api/std",
	"codec/std",
	"executive/std",
	"inherents/std",
	"keyring",
	"log",
	"memory-db/std",
	"offchain-primitives/std",
	"primitives/std",
	"primitives/std",
	"rstd/std",
	"runtime-interface/std",
	"runtime_io/std",
	"runtime_support/std",
	"runtime_version/std",
	"serde",
	"session/std",
	"sr-api/std",
	"sr-primitives/std",
	"pallet-babe/std",
	"frame-system-rpc-runtime-api/std",
	"frame-system/std",
	"pallet-timestamp/std",
	"substrate-client",
	"substrate-trie/std",
	"txpool-runtime-api/std",
	"trie-db/std",
	"historical-data/std",
]<|MERGE_RESOLUTION|>--- conflicted
+++ resolved
@@ -34,14 +34,9 @@
 pallet-timestamp = { path = "../../../frame/timestamp", default-features = false }
 substrate-client = { path = "../../../client", optional = true }
 substrate-trie = { path = "../../../primitives/trie", default-features = false }
-<<<<<<< HEAD
-transaction-pool-api = { package = "substrate-transaction-pool-runtime-api", path = "../../../primitives/transaction-pool/runtime-api", default-features = false }
-trie-db = { version = "0.15.2", default-features = false }
-historical-data = { path = "../../../utils/historical-data", default-features = false }
-=======
 txpool-runtime-api = { package = "sp-transaction-pool-runtime-api", path = "../../../primitives/transaction-pool/runtime-api", default-features = false }
 trie-db = { version = "0.16.0", default-features = false }
->>>>>>> 229f7156
+historical-data = { path = "../../../utils/historical-data", default-features = false }
 
 [dev-dependencies]
 substrate-executor = { path = "../../../client/executor" }
