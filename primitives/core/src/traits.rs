// This file is part of Substrate.

// Copyright (C) 2019-2020 Parity Technologies (UK) Ltd.
// SPDX-License-Identifier: Apache-2.0

// Licensed under the Apache License, Version 2.0 (the "License");
// you may not use this file except in compliance with the License.
// You may obtain a copy of the License at
//
// 	http://www.apache.org/licenses/LICENSE-2.0
//
// Unless required by applicable law or agreed to in writing, software
// distributed under the License is distributed on an "AS IS" BASIS,
// WITHOUT WARRANTIES OR CONDITIONS OF ANY KIND, either express or implied.
// See the License for the specific language governing permissions and
// limitations under the License.

//! Shareable Substrate traits.

<<<<<<< HEAD
use crate::{
	crypto::{KeyTypeId, CryptoTypePublicPair},
	vrf::{VRFTranscriptData, VRFSignature},
	ed25519, sr25519, ecdsa, Pair,
};
=======
>>>>>>> 8a644f56
use std::{
	borrow::Cow,
	fmt::{Debug, Display},
	panic::UnwindSafe,
};

pub use sp_externalities::{Externalities, ExternalitiesExt};

<<<<<<< HEAD
/// BareCryptoStore error
#[derive(Debug, derive_more::Display)]
pub enum Error {
	/// Public key type is not supported
	#[display(fmt="Key not supported: {:?}", _0)]
	KeyNotSupported(KeyTypeId),
	/// Pair not found for public key and KeyTypeId
	#[display(fmt="Pair was not found: {}", _0)]
	PairNotFound(String),
	/// Validation error
	#[display(fmt="Validation error: {}", _0)]
	ValidationError(String),
	/// Keystore unavailable
	#[display(fmt="Keystore unavailable")]
	Unavailable,
	/// Programming errors
	#[display(fmt="An unknown keystore error occurred: {}", _0)]
	Other(String)
}

/// Something that generates, stores and provides access to keys.
pub trait BareCryptoStore: Send + Sync {
	/// Returns all sr25519 public keys for the given key type.
	fn sr25519_public_keys(&self, id: KeyTypeId) -> Vec<sr25519::Public>;
	/// Generate a new sr25519 key pair for the given key type and an optional seed.
	///
	/// If the given seed is `Some(_)`, the key pair will only be stored in memory.
	///
	/// Returns the public key of the generated key pair.
	fn sr25519_generate_new(
		&mut self,
		id: KeyTypeId,
		seed: Option<&str>,
	) -> Result<sr25519::Public, Error>;
	/// Returns all ed25519 public keys for the given key type.
	fn ed25519_public_keys(&self, id: KeyTypeId) -> Vec<ed25519::Public>;
	/// Generate a new ed25519 key pair for the given key type and an optional seed.
	///
	/// If the given seed is `Some(_)`, the key pair will only be stored in memory.
	///
	/// Returns the public key of the generated key pair.
	fn ed25519_generate_new(
		&mut self,
		id: KeyTypeId,
		seed: Option<&str>,
	) -> Result<ed25519::Public, Error>;
	/// Returns all ecdsa public keys for the given key type.
	fn ecdsa_public_keys(&self, id: KeyTypeId) -> Vec<ecdsa::Public>;
	/// Generate a new ecdsa key pair for the given key type and an optional seed.
	///
	/// If the given seed is `Some(_)`, the key pair will only be stored in memory.
	///
	/// Returns the public key of the generated key pair.
	fn ecdsa_generate_new(
		&mut self,
		id: KeyTypeId,
		seed: Option<&str>,
	) -> Result<ecdsa::Public, Error>;

	/// Insert a new key. This doesn't require any known of the crypto; but a public key must be
	/// manually provided.
	///
	/// Places it into the file system store.
	///
	/// `Err` if there's some sort of weird filesystem error, but should generally be `Ok`.
	fn insert_unknown(&mut self, _key_type: KeyTypeId, _suri: &str, _public: &[u8]) -> Result<(), ()>;

	/// Get the password for this store.
	fn password(&self) -> Option<&str>;
	/// Find intersection between provided keys and supported keys
	///
	/// Provided a list of (CryptoTypeId,[u8]) pairs, this would return
	/// a filtered set of public keys which are supported by the keystore.
	fn supported_keys(
		&self,
		id: KeyTypeId,
		keys: Vec<CryptoTypePublicPair>
	) -> Result<Vec<CryptoTypePublicPair>, Error>;
	/// List all supported keys
	///
	/// Returns a set of public keys the signer supports.
	fn keys(&self, id: KeyTypeId) -> Result<Vec<CryptoTypePublicPair>, Error>;

	/// Checks if the private keys for the given public key and key type combinations exist.
	///
	/// Returns `true` iff all private keys could be found.
	fn has_keys(&self, public_keys: &[(Vec<u8>, KeyTypeId)]) -> bool;

	/// Sign with key
	///
	/// Signs a message with the private key that matches
	/// the public key passed.
	///
	/// Returns the SCALE encoded signature if key is found & supported,
	/// an error otherwise.
	fn sign_with(
		&self,
		id: KeyTypeId,
		key: &CryptoTypePublicPair,
		msg: &[u8],
	) -> Result<Vec<u8>, Error>;

	/// Sign with any key
	///
	/// Given a list of public keys, find the first supported key and
	/// sign the provided message with that key.
	///
	/// Returns a tuple of the used key and the SCALE encoded signature.
	fn sign_with_any(
		&self,
		id: KeyTypeId,
		keys: Vec<CryptoTypePublicPair>,
		msg: &[u8]
	) -> Result<(CryptoTypePublicPair, Vec<u8>), Error> {
		if keys.len() == 1 {
			return self.sign_with(id, &keys[0], msg).map(|s| (keys[0].clone(), s));
		} else {
			for k in self.supported_keys(id, keys)? {
				if let Ok(sign) = self.sign_with(id, &k, msg) {
					return Ok((k, sign));
				}
			}
		}
		Err(Error::KeyNotSupported(id))
	}

	/// Sign with all keys
	///
	/// Provided a list of public keys, sign a message with
	/// each key given that the key is supported.
	///
	/// Returns a list of `Result`s each representing the SCALE encoded
	/// signature of each key or a Error for non-supported keys.
	fn sign_with_all(
		&self,
		id: KeyTypeId,
		keys: Vec<CryptoTypePublicPair>,
		msg: &[u8],
	) -> Result<Vec<Result<Vec<u8>, Error>>, ()>{
		Ok(keys.iter().map(|k| self.sign_with(id, k, msg)).collect())
	}

	/// Generate VRF signature for given transcript data.
	///
	/// Receives KeyTypeId and Public key to be able to map
	/// them to a private key that exists in the keystore which
	/// is, in turn, used for signing the provided transcript.
	///
	/// Returns a result containing the signature data.
	/// Namely, VRFOutput and VRFProof which are returned
	/// inside the `VRFSignature` container struct.
	///
	/// This function will return an error in the cases where
	/// the public key and key type provided do not match a private
	/// key in the keystore. Or, in the context of remote signing
	/// an error could be a network one.
	fn sr25519_vrf_sign(
		&self,
		key_type: KeyTypeId,
		public: &sr25519::Public,
		transcript_data: VRFTranscriptData,
	) -> Result<VRFSignature, Error>;
}

/// Something that generates, stores and provides access to keys.
pub trait CryptoExt: Send + Sync {
	/// Verify `sr25519` signature.
	///
	/// Returns `true` when the verification was successful.
	fn sr25519_verify(&self, sig: &sr25519::Signature, msg: &[u8], pubkey: &sr25519::Public) -> bool {
		sr25519::Pair::verify(sig, msg, pubkey)
	}

	/// Verify an `sr25519` signature.
	///
	/// Returns `true` when the verification in successful regardless of
	/// signature version.
	fn sr25519_verify_deprecated(&self, sig: &sr25519::Signature, msg: &[u8], pubkey: &sr25519::Public) -> bool {
		sr25519::Pair::verify_deprecated(sig, msg, pubkey)
	}

	/// Verify `ed25519` signature.
	///
	/// Returns `true` when the verification was successful.
	fn ed25519_verify(&self, sig: &ed25519::Signature, msg: &[u8], pubkey: &ed25519::Public) -> bool {
		ed25519::Pair::verify(sig, msg, pubkey)
	}

	/// Verify `ecdsa` signature.
	///
	/// Returns `true` when the verification was successful.
	fn ecdsa_verify(&self, sig: &ecdsa::Signature, msg: &[u8], pubkey: &ecdsa::Public) -> bool {
		ecdsa::Pair::verify(sig, msg, pubkey)
	}
}

/// Provides the default implementation of [`CryptoExt`]
pub struct DefaultCryptoImpl;

impl CryptoExt for DefaultCryptoImpl {}

sp_externalities::decl_extension! {
	/// The crypto extension to register/retrieve from the externalities.
	pub struct CryptoExtension(Box<dyn CryptoExt>);
}

/// A pointer to the key store.
pub type BareCryptoStorePtr = Arc<parking_lot::RwLock<dyn BareCryptoStore>>;

sp_externalities::decl_extension! {
	/// The keystore extension to register/retrieve from the externalities.
	pub struct KeystoreExt(BareCryptoStorePtr);
}

=======
>>>>>>> 8a644f56
/// Code execution engine.
pub trait CodeExecutor: Sized + Send + Sync + CallInWasm + Clone + 'static {
	/// Externalities error type.
	type Error: Display + Debug + Send + 'static;

	/// Call a given method in the runtime. Returns a tuple of the result (either the output data
	/// or an execution error) together with a `bool`, which is true if native execution was used.
	fn call<
		R: codec::Codec + PartialEq,
		NC: FnOnce() -> Result<R, String> + UnwindSafe,
	>(
		&self,
		ext: &mut dyn Externalities,
		runtime_code: &RuntimeCode,
		method: &str,
		data: &[u8],
		use_native: bool,
		native_call: Option<NC>,
	) -> (Result<crate::NativeOrEncoded<R>, Self::Error>, bool);
}

/// Something that can fetch the runtime `:code`.
pub trait FetchRuntimeCode {
	/// Fetch the runtime `:code`.
	///
	/// If the `:code` could not be found/not available, `None` should be returned.
	fn fetch_runtime_code<'a>(&'a self) -> Option<Cow<'a, [u8]>>;
}

/// Wrapper to use a `u8` slice or `Vec` as [`FetchRuntimeCode`].
pub struct WrappedRuntimeCode<'a>(pub std::borrow::Cow<'a, [u8]>);

impl<'a> FetchRuntimeCode for WrappedRuntimeCode<'a> {
	fn fetch_runtime_code<'b>(&'b self) -> Option<Cow<'b, [u8]>> {
		Some(self.0.as_ref().into())
	}
}

/// Type that implements [`FetchRuntimeCode`] and always returns `None`.
pub struct NoneFetchRuntimeCode;

impl FetchRuntimeCode for NoneFetchRuntimeCode {
	fn fetch_runtime_code<'a>(&'a self) -> Option<Cow<'a, [u8]>> {
		None
	}
}

/// The Wasm code of a Substrate runtime.
#[derive(Clone)]
pub struct RuntimeCode<'a> {
	/// The code fetcher that can be used to lazily fetch the code.
	pub code_fetcher: &'a dyn FetchRuntimeCode,
	/// The optional heap pages this `code` should be executed with.
	///
	/// If `None` are given, the default value of the executor will be used.
	pub heap_pages: Option<u64>,
	/// The SCALE encoded hash of `code`.
	///
	/// The hashing algorithm isn't that important, as long as all runtime
	/// code instances use the same.
	pub hash: Vec<u8>,
}

impl<'a> PartialEq for RuntimeCode<'a> {
	fn eq(&self, other: &Self) -> bool {
		self.hash == other.hash
	}
}

impl<'a> RuntimeCode<'a> {
	/// Create an empty instance.
	///
	/// This is only useful for tests that don't want to execute any code.
	pub fn empty() -> Self {
		Self {
			code_fetcher: &NoneFetchRuntimeCode,
			hash: Vec::new(),
			heap_pages: None,
		}
	}
}

impl<'a> FetchRuntimeCode for RuntimeCode<'a> {
	fn fetch_runtime_code<'b>(&'b self) -> Option<Cow<'b, [u8]>> {
		self.code_fetcher.fetch_runtime_code()
	}
}

/// Could not find the `:code` in the externalities while initializing the [`RuntimeCode`].
#[derive(Debug)]
pub struct CodeNotFound;

impl std::fmt::Display for CodeNotFound {
	fn fmt(&self, f: &mut std::fmt::Formatter) -> Result<(), std::fmt::Error> {
		write!(f, "the storage entry `:code` doesn't have any code")
	}
}

/// `Allow` or `Disallow` missing host functions when instantiating a WASM blob.
#[derive(Clone, Copy, Debug)]
pub enum MissingHostFunctions {
	/// Any missing host function will be replaced by a stub that returns an error when
	/// being called.
	Allow,
	/// Any missing host function will result in an error while instantiating the WASM blob,
	Disallow,
}

impl MissingHostFunctions {
	/// Are missing host functions allowed?
	pub fn allowed(self) -> bool {
		matches!(self, Self::Allow)
	}
}

/// Something that can call a method in a WASM blob.
pub trait CallInWasm: Send + Sync {
	/// Call the given `method` in the given `wasm_blob` using `call_data` (SCALE encoded arguments)
	/// to decode the arguments for the method.
	///
	/// Returns the SCALE encoded return value of the method.
	///
	/// # Note
	///
	/// If `code_hash` is `Some(_)` the `wasm_code` module and instance will be cached internally,
	/// otherwise it is thrown away after the call.
	fn call_in_wasm(
		&self,
		wasm_code: &[u8],
		code_hash: Option<Vec<u8>>,
		method: &str,
		call_data: &[u8],
		ext: &mut dyn Externalities,
		missing_host_functions: MissingHostFunctions,
	) -> Result<Vec<u8>, String>;
}

sp_externalities::decl_extension! {
	/// The call-in-wasm extension to register/retrieve from the externalities.
	pub struct CallInWasmExt(Box<dyn CallInWasm>);
}

impl CallInWasmExt {
	/// Creates a new instance of `Self`.
	pub fn new<T: CallInWasm + 'static>(inner: T) -> Self {
		Self(Box::new(inner))
	}
}

sp_externalities::decl_extension! {
	/// Task executor extension.
	pub struct TaskExecutorExt(Box<dyn SpawnNamed>);
}

impl TaskExecutorExt {
	/// New instance of task executor extension.
	pub fn new(spawn_handle: impl SpawnNamed + Send + 'static) -> Self {
		Self(Box::new(spawn_handle))
	}
}

/// Something that can spawn futures (blocking and non-blocking) with an assigned name.
#[dyn_clonable::clonable]
pub trait SpawnNamed: Clone + Send + Sync {
	/// Spawn the given blocking future.
	///
	/// The given `name` is used to identify the future in tracing.
	fn spawn_blocking(&self, name: &'static str, future: futures::future::BoxFuture<'static, ()>);
	/// Spawn the given non-blocking future.
	///
	/// The given `name` is used to identify the future in tracing.
	fn spawn(&self, name: &'static str, future: futures::future::BoxFuture<'static, ()>);
}

impl SpawnNamed for Box<dyn SpawnNamed> {
	fn spawn_blocking(&self, name: &'static str, future: futures::future::BoxFuture<'static, ()>) {
		(**self).spawn_blocking(name, future)
	}

	fn spawn(&self, name: &'static str, future: futures::future::BoxFuture<'static, ()>) {
		(**self).spawn(name, future)
	}
}<|MERGE_RESOLUTION|>--- conflicted
+++ resolved
@@ -17,14 +17,7 @@
 
 //! Shareable Substrate traits.
 
-<<<<<<< HEAD
-use crate::{
-	crypto::{KeyTypeId, CryptoTypePublicPair},
-	vrf::{VRFTranscriptData, VRFSignature},
-	ed25519, sr25519, ecdsa, Pair,
-};
-=======
->>>>>>> 8a644f56
+use crate::{ed25519, sr25519, ecdsa, Pair};
 use std::{
 	borrow::Cow,
 	fmt::{Debug, Display},
@@ -33,170 +26,6 @@
 
 pub use sp_externalities::{Externalities, ExternalitiesExt};
 
-<<<<<<< HEAD
-/// BareCryptoStore error
-#[derive(Debug, derive_more::Display)]
-pub enum Error {
-	/// Public key type is not supported
-	#[display(fmt="Key not supported: {:?}", _0)]
-	KeyNotSupported(KeyTypeId),
-	/// Pair not found for public key and KeyTypeId
-	#[display(fmt="Pair was not found: {}", _0)]
-	PairNotFound(String),
-	/// Validation error
-	#[display(fmt="Validation error: {}", _0)]
-	ValidationError(String),
-	/// Keystore unavailable
-	#[display(fmt="Keystore unavailable")]
-	Unavailable,
-	/// Programming errors
-	#[display(fmt="An unknown keystore error occurred: {}", _0)]
-	Other(String)
-}
-
-/// Something that generates, stores and provides access to keys.
-pub trait BareCryptoStore: Send + Sync {
-	/// Returns all sr25519 public keys for the given key type.
-	fn sr25519_public_keys(&self, id: KeyTypeId) -> Vec<sr25519::Public>;
-	/// Generate a new sr25519 key pair for the given key type and an optional seed.
-	///
-	/// If the given seed is `Some(_)`, the key pair will only be stored in memory.
-	///
-	/// Returns the public key of the generated key pair.
-	fn sr25519_generate_new(
-		&mut self,
-		id: KeyTypeId,
-		seed: Option<&str>,
-	) -> Result<sr25519::Public, Error>;
-	/// Returns all ed25519 public keys for the given key type.
-	fn ed25519_public_keys(&self, id: KeyTypeId) -> Vec<ed25519::Public>;
-	/// Generate a new ed25519 key pair for the given key type and an optional seed.
-	///
-	/// If the given seed is `Some(_)`, the key pair will only be stored in memory.
-	///
-	/// Returns the public key of the generated key pair.
-	fn ed25519_generate_new(
-		&mut self,
-		id: KeyTypeId,
-		seed: Option<&str>,
-	) -> Result<ed25519::Public, Error>;
-	/// Returns all ecdsa public keys for the given key type.
-	fn ecdsa_public_keys(&self, id: KeyTypeId) -> Vec<ecdsa::Public>;
-	/// Generate a new ecdsa key pair for the given key type and an optional seed.
-	///
-	/// If the given seed is `Some(_)`, the key pair will only be stored in memory.
-	///
-	/// Returns the public key of the generated key pair.
-	fn ecdsa_generate_new(
-		&mut self,
-		id: KeyTypeId,
-		seed: Option<&str>,
-	) -> Result<ecdsa::Public, Error>;
-
-	/// Insert a new key. This doesn't require any known of the crypto; but a public key must be
-	/// manually provided.
-	///
-	/// Places it into the file system store.
-	///
-	/// `Err` if there's some sort of weird filesystem error, but should generally be `Ok`.
-	fn insert_unknown(&mut self, _key_type: KeyTypeId, _suri: &str, _public: &[u8]) -> Result<(), ()>;
-
-	/// Get the password for this store.
-	fn password(&self) -> Option<&str>;
-	/// Find intersection between provided keys and supported keys
-	///
-	/// Provided a list of (CryptoTypeId,[u8]) pairs, this would return
-	/// a filtered set of public keys which are supported by the keystore.
-	fn supported_keys(
-		&self,
-		id: KeyTypeId,
-		keys: Vec<CryptoTypePublicPair>
-	) -> Result<Vec<CryptoTypePublicPair>, Error>;
-	/// List all supported keys
-	///
-	/// Returns a set of public keys the signer supports.
-	fn keys(&self, id: KeyTypeId) -> Result<Vec<CryptoTypePublicPair>, Error>;
-
-	/// Checks if the private keys for the given public key and key type combinations exist.
-	///
-	/// Returns `true` iff all private keys could be found.
-	fn has_keys(&self, public_keys: &[(Vec<u8>, KeyTypeId)]) -> bool;
-
-	/// Sign with key
-	///
-	/// Signs a message with the private key that matches
-	/// the public key passed.
-	///
-	/// Returns the SCALE encoded signature if key is found & supported,
-	/// an error otherwise.
-	fn sign_with(
-		&self,
-		id: KeyTypeId,
-		key: &CryptoTypePublicPair,
-		msg: &[u8],
-	) -> Result<Vec<u8>, Error>;
-
-	/// Sign with any key
-	///
-	/// Given a list of public keys, find the first supported key and
-	/// sign the provided message with that key.
-	///
-	/// Returns a tuple of the used key and the SCALE encoded signature.
-	fn sign_with_any(
-		&self,
-		id: KeyTypeId,
-		keys: Vec<CryptoTypePublicPair>,
-		msg: &[u8]
-	) -> Result<(CryptoTypePublicPair, Vec<u8>), Error> {
-		if keys.len() == 1 {
-			return self.sign_with(id, &keys[0], msg).map(|s| (keys[0].clone(), s));
-		} else {
-			for k in self.supported_keys(id, keys)? {
-				if let Ok(sign) = self.sign_with(id, &k, msg) {
-					return Ok((k, sign));
-				}
-			}
-		}
-		Err(Error::KeyNotSupported(id))
-	}
-
-	/// Sign with all keys
-	///
-	/// Provided a list of public keys, sign a message with
-	/// each key given that the key is supported.
-	///
-	/// Returns a list of `Result`s each representing the SCALE encoded
-	/// signature of each key or a Error for non-supported keys.
-	fn sign_with_all(
-		&self,
-		id: KeyTypeId,
-		keys: Vec<CryptoTypePublicPair>,
-		msg: &[u8],
-	) -> Result<Vec<Result<Vec<u8>, Error>>, ()>{
-		Ok(keys.iter().map(|k| self.sign_with(id, k, msg)).collect())
-	}
-
-	/// Generate VRF signature for given transcript data.
-	///
-	/// Receives KeyTypeId and Public key to be able to map
-	/// them to a private key that exists in the keystore which
-	/// is, in turn, used for signing the provided transcript.
-	///
-	/// Returns a result containing the signature data.
-	/// Namely, VRFOutput and VRFProof which are returned
-	/// inside the `VRFSignature` container struct.
-	///
-	/// This function will return an error in the cases where
-	/// the public key and key type provided do not match a private
-	/// key in the keystore. Or, in the context of remote signing
-	/// an error could be a network one.
-	fn sr25519_vrf_sign(
-		&self,
-		key_type: KeyTypeId,
-		public: &sr25519::Public,
-		transcript_data: VRFTranscriptData,
-	) -> Result<VRFSignature, Error>;
-}
 
 /// Something that generates, stores and provides access to keys.
 pub trait CryptoExt: Send + Sync {
@@ -240,16 +69,7 @@
 	pub struct CryptoExtension(Box<dyn CryptoExt>);
 }
 
-/// A pointer to the key store.
-pub type BareCryptoStorePtr = Arc<parking_lot::RwLock<dyn BareCryptoStore>>;
-
-sp_externalities::decl_extension! {
-	/// The keystore extension to register/retrieve from the externalities.
-	pub struct KeystoreExt(BareCryptoStorePtr);
-}
-
-=======
->>>>>>> 8a644f56
+
 /// Code execution engine.
 pub trait CodeExecutor: Sized + Send + Sync + CallInWasm + Clone + 'static {
 	/// Externalities error type.
