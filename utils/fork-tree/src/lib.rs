// This file is part of Substrate.

// Copyright (C) 2019-2020 Parity Technologies (UK) Ltd.
// SPDX-License-Identifier: Apache-2.0

// Licensed under the Apache License, Version 2.0 (the "License");
// you may not use this file except in compliance with the License.
// You may obtain a copy of the License at
//
// 	http://www.apache.org/licenses/LICENSE-2.0
//
// Unless required by applicable law or agreed to in writing, software
// distributed under the License is distributed on an "AS IS" BASIS,
// WITHOUT WARRANTIES OR CONDITIONS OF ANY KIND, either express or implied.
// See the License for the specific language governing permissions and
// limitations under the License.

//! Utility library for managing tree-like ordered data with logic for pruning
//! the tree while finalizing nodes.

#![warn(missing_docs)]

use std::cmp::Reverse;
use std::fmt;
use codec::{Decode, Encode};

/// Error occurred when iterating with the tree.
#[derive(Clone, Debug, PartialEq)]
pub enum Error<E> {
	/// Adding duplicate node to tree.
	Duplicate,
	/// Finalizing descendent of tree node without finalizing ancestor(s).
	UnfinalizedAncestor,
	/// Imported or finalized node that is an ancestor of previously finalized node.
	Revert,
	/// Error throw by client when checking for node ancestry.
	Client(E),
}

impl<E: std::error::Error> fmt::Display for Error<E> {
	fn fmt(&self, f: &mut fmt::Formatter) -> fmt::Result {
		let message = match *self {
			Error::Duplicate => "Hash already exists in Tree".into(),
			Error::UnfinalizedAncestor => "Finalized descendent of Tree node without finalizing its ancestor(s) first".into(),
			Error::Revert => "Tried to import or finalize node that is an ancestor of a previously finalized node".into(),
			Error::Client(ref err) => format!("Client error: {}", err),
		};
		write!(f, "{}", message)
	}
}

impl<E: std::error::Error> std::error::Error for Error<E> {
	fn cause(&self) -> Option<&dyn std::error::Error> {
		None
	}
}

impl<E: std::error::Error> From<E> for Error<E> {
	fn from(err: E) -> Error<E> {
		Error::Client(err)
	}
}

/// Result of finalizing a node (that could be a part of the tree or not).
#[derive(Debug, PartialEq)]
pub enum FinalizationResult<V> {
	/// The tree has changed, optionally return the value associated with the finalized node.
	Changed(Option<V>),
	/// The tree has not changed.
	Unchanged,
}

/// A tree data structure that stores several nodes across multiple branches.
/// Top-level branches are called roots. The tree has functionality for
/// finalizing nodes, which means that that node is traversed, and all competing
/// branches are pruned. It also guarantees that nodes in the tree are finalized
/// in order. Each node is uniquely identified by its hash but can be ordered by
/// its number. In order to build the tree an external function must be provided
/// when interacting with the tree to establish a node's ancestry.
#[derive(Clone, Debug, Decode, Encode, PartialEq)]
pub struct ForkTree<H, N, V> {
	roots: Vec<Node<H, N, V>>,
	best_finalized_number: Option<N>,
}

impl<H, N, V> ForkTree<H, N, V> where
	H: PartialEq + Clone,
	N: Ord + Clone,
	V: Clone,
{
	/// Prune the tree, removing all non-canonical nodes. We find the node in the
	/// tree that is the deepest ancestor of the given hash and that passes the
	/// given predicate. If such a node exists, we re-root the tree to this
	/// node. Otherwise the tree remains unchanged. The given function
	/// `is_descendent_of` should return `true` if the second hash (target) is a
	/// descendent of the first hash (base).
	///
	/// Returns all pruned node data.
	pub fn prune<F, E, P>(
		&mut self,
		hash: &H,
		number: &N,
		is_descendent_of: &F,
		predicate: &P,
	) -> Result<impl Iterator<Item=(H, N, V)>, Error<E>>
		where E: std::error::Error,
			  F: Fn(&H, &H) -> Result<bool, E>,
			  P: Fn(&V) -> bool,
	{
		let new_root_index = self.find_node_index_where(
			hash,
			number,
			is_descendent_of,
			predicate,
		)?;

		let removed = if let Some(mut root_index) = new_root_index {
			let mut old_roots = std::mem::take(&mut self.roots);

			let mut root = None;
			let mut cur_children = Some(&mut old_roots);

			while let Some(cur_index) = root_index.pop() {
				if let Some(children) = cur_children.take() {
					if root_index.is_empty() {
						root = Some(children.remove(cur_index));
					} else {
						cur_children = Some(&mut children[cur_index].children);
					}
				}
			}

			let mut root = root
				.expect("find_node_index_where will return array with at least one index; \
						 this results in at least one item in removed; qed");

			let mut removed = old_roots;

			// we found the deepest ancestor of the finalized block, so we prune
			// out any children that don't include the finalized block.
			let root_children = std::mem::take(&mut root.children);
			let mut is_first = true;

			for child in root_children {
				if is_first &&
					(child.number == *number && child.hash == *hash ||
					 child.number < *number && is_descendent_of(&child.hash, hash).unwrap_or(false))
				{
					root.children.push(child);
					// assuming that the tree is well formed only one child should pass this requirement
					// due to ancestry restrictions (i.e. they must be different forks).
					is_first = false;
				} else {
					removed.push(child);
				}
			}

			self.roots = vec![root];

			removed
		} else {
			Vec::new()
		};

		self.rebalance();

		Ok(RemovedIterator { stack: removed })
	}
}

impl<H, N, V> ForkTree<H, N, V> where
	H: PartialEq,
	N: Ord,
{
	/// Create a new empty tree.
	pub fn new() -> ForkTree<H, N, V> {
		ForkTree {
			roots: Vec::new(),
			best_finalized_number: None,
		}
	}

	/// Rebalance the tree, i.e. sort child nodes by max branch depth
	/// (decreasing).
	///
	/// Most operations in the tree are performed with depth-first search
	/// starting from the leftmost node at every level, since this tree is meant
	/// to be used in a blockchain context, a good heuristic is that the node
	/// we'll be looking
	/// for at any point will likely be in one of the deepest chains (i.e. the
	/// longest ones).
	pub fn rebalance(&mut self) {
		self.roots.sort_by_key(|n| Reverse(n.max_depth()));
		for root in &mut self.roots {
			root.rebalance();
		}
	}

	/// Import a new node into the tree. The given function `is_descendent_of`
	/// should return `true` if the second hash (target) is a descendent of the
	/// first hash (base). This method assumes that nodes in the same branch are
	/// imported in order.
	///
	/// Returns `true` if the imported node is a root.
	pub fn import<F, E>(
		&mut self,
		mut hash: H,
		mut number: N,
		mut data: V,
		is_descendent_of: &F,
	) -> Result<bool, Error<E>>
		where E: std::error::Error,
			  F: Fn(&H, &H) -> Result<bool, E>,
	{
		if let Some(ref best_finalized_number) = self.best_finalized_number {
			if number <= *best_finalized_number {
				return Err(Error::Revert);
			}
		}

		for root in self.roots.iter_mut() {
			if root.hash == hash {
				return Err(Error::Duplicate);
			}

			match root.import(hash, number, data, is_descendent_of)? {
				Some((h, n, d)) => {
					hash = h;
					number = n;
					data = d;
				},
				None => return Ok(false),
			}
		}

		self.roots.push(Node {
			data,
			hash: hash,
			number: number,
			children: Vec::new(),
		});

		self.rebalance();

		Ok(true)
	}

	/// Iterates over the existing roots in the tree.
	pub fn roots(&self) -> impl Iterator<Item=(&H, &N, &V)> {
		self.roots.iter().map(|node| (&node.hash, &node.number, &node.data))
	}

	fn node_iter(&self) -> impl Iterator<Item=&Node<H, N, V>> {
		ForkTreeIterator { stack: self.roots.iter().collect() }
	}

	/// Iterates the nodes in the tree in pre-order.
	pub fn iter(&self) -> impl Iterator<Item=(&H, &N, &V)> {
		self.node_iter().map(|node| (&node.hash, &node.number, &node.data))
	}

	/// Find a node in the tree that is the deepest ancestor of the given
	/// block hash and which passes the given predicate. The given function
	/// `is_descendent_of` should return `true` if the second hash (target)
	/// is a descendent of the first hash (base).
	pub fn find_node_where<F, E, P>(
		&self,
		hash: &H,
		number: &N,
		is_descendent_of: &F,
		predicate: &P,
	) -> Result<Option<&Node<H, N, V>>, Error<E>> where
		E: std::error::Error,
		F: Fn(&H, &H) -> Result<bool, E>,
		P: Fn(&V) -> bool,
	{
		// search for node starting from all roots
		for root in self.roots.iter() {
			let node = root.find_node_where(hash, number, is_descendent_of, predicate)?;

			// found the node, early exit
			if let FindOutcome::Found(node) = node {
				return Ok(Some(node));
			}
		}

		Ok(None)
	}

	/// Map fork tree into values of new types.
	pub fn map<VT, F>(
		self,
		f: &mut F,
	) -> ForkTree<H, N, VT> where
		F: FnMut(&H, &N, V) -> VT,
	{
		let roots = self.roots
			.into_iter()
			.map(|root| {
				root.map(f)
			})
			.collect();

		ForkTree {
			roots,
			best_finalized_number: self.best_finalized_number,
		}
	}

	/// Same as [`find_node_where`](ForkTree::find_node_where), but returns mutable reference.
	pub fn find_node_where_mut<F, E, P>(
		&mut self,
		hash: &H,
		number: &N,
		is_descendent_of: &F,
		predicate: &P,
	) -> Result<Option<&mut Node<H, N, V>>, Error<E>> where
		E: std::error::Error,
		F: Fn(&H, &H) -> Result<bool, E>,
		P: Fn(&V) -> bool,
	{
		// search for node starting from all roots
		for root in self.roots.iter_mut() {
			let node = root.find_node_where_mut(hash, number, is_descendent_of, predicate)?;

			// found the node, early exit
			if let FindOutcome::Found(node) = node {
				return Ok(Some(node));
			}
		}

		Ok(None)
	}

	/// Same as [`find_node_where`](ForkTree::find_node_where), but returns indexes.
	pub fn find_node_index_where<F, E, P>(
		&self,
		hash: &H,
		number: &N,
		is_descendent_of: &F,
		predicate: &P,
	) -> Result<Option<Vec<usize>>, Error<E>> where
		E: std::error::Error,
		F: Fn(&H, &H) -> Result<bool, E>,
		P: Fn(&V) -> bool,
	{
		// search for node starting from all roots
		for (index, root) in self.roots.iter().enumerate() {
			let node = root.find_node_index_where(hash, number, is_descendent_of, predicate)?;

			// found the node, early exit
			if let FindOutcome::Found(mut node) = node {
				node.push(index);
				return Ok(Some(node));
			}
		}

		Ok(None)
	}

	/// Finalize a root in the tree and return it, return `None` in case no root
	/// with the given hash exists. All other roots are pruned, and the children
	/// of the finalized node become the new roots.
	pub fn finalize_root(&mut self, hash: &H) -> Option<V> {
		self.roots.iter().position(|node| node.hash == *hash)
			.map(|position| self.finalize_root_at(position))
	}

	/// Finalize root at given position. See `finalize_root` comment for details.
	fn finalize_root_at(&mut self, position: usize) -> V {
		let node = self.roots.swap_remove(position);
		self.roots = node.children;
		self.best_finalized_number = Some(node.number);
		return node.data;
	}

	/// Finalize a node in the tree. This method will make sure that the node
	/// being finalized is either an existing root (and return its data), or a
	/// node from a competing branch (not in the tree), tree pruning is done
	/// accordingly. The given function `is_descendent_of` should return `true`
	/// if the second hash (target) is a descendent of the first hash (base).
	pub fn finalize<F, E>(
		&mut self,
		hash: &H,
		number: N,
		is_descendent_of: &F,
	) -> Result<FinalizationResult<V>, Error<E>>
		where E: std::error::Error,
			  F: Fn(&H, &H) -> Result<bool, E>
	{
		if let Some(ref best_finalized_number) = self.best_finalized_number {
			if number <= *best_finalized_number {
				return Err(Error::Revert);
			}
		}

		// check if one of the current roots is being finalized
		if let Some(root) = self.finalize_root(hash) {
			return Ok(FinalizationResult::Changed(Some(root)));
		}

		// make sure we're not finalizing a descendent of any root
		for root in self.roots.iter() {
			if number > root.number && is_descendent_of(&root.hash, hash)? {
				return Err(Error::UnfinalizedAncestor);
			}
		}

		// we finalized a block earlier than any existing root (or possibly
		// another fork not part of the tree). make sure to only keep roots that
		// are part of the finalized branch
		let mut changed = false;
		self.roots.retain(|root| {
			let retain = root.number > number && is_descendent_of(hash, &root.hash).unwrap_or(false);

			if !retain {
				changed = true;
			}

			retain
		});

		self.best_finalized_number = Some(number);

		if changed {
			Ok(FinalizationResult::Changed(None))
		} else {
			Ok(FinalizationResult::Unchanged)
		}
	}

	/// Finalize a node in the tree and all its ancestors. The given function
	/// `is_descendent_of` should return `true` if the second hash (target) is
	// a descendent of the first hash (base).
	pub fn finalize_with_ancestors<F, E>(
		&mut self,
		hash: &H,
		number: N,
		is_descendent_of: &F,
	) -> Result<FinalizationResult<V>, Error<E>>
		where E: std::error::Error,
				F: Fn(&H, &H) -> Result<bool, E>
	{
		if let Some(ref best_finalized_number) = self.best_finalized_number {
			if number <= *best_finalized_number {
				return Err(Error::Revert);
			}
		}

		// check if one of the current roots is being finalized
		if let Some(root) = self.finalize_root(hash) {
			return Ok(FinalizationResult::Changed(Some(root)));
		}

		// we need to:
		// 1) remove all roots that are not ancestors AND not descendants of finalized block;
		// 2) if node is descendant - just leave it;
		// 3) if node is ancestor - 'open it'
		let mut changed = false;
		let mut idx = 0;
		while idx != self.roots.len() {
			let (is_finalized, is_descendant, is_ancestor) = {
				let root = &self.roots[idx];
				let is_finalized = root.hash == *hash;
				let is_descendant = !is_finalized
					&& root.number > number && is_descendent_of(hash, &root.hash).unwrap_or(false);
				let is_ancestor = !is_finalized && !is_descendant
					&& root.number < number && is_descendent_of(&root.hash, hash).unwrap_or(false);
				(is_finalized, is_descendant, is_ancestor)
			};

			// if we have met finalized root - open it and return
			if is_finalized {
				return Ok(FinalizationResult::Changed(Some(self.finalize_root_at(idx))));
			}

			// if node is descendant of finalized block - just leave it as is
			if is_descendant {
				idx += 1;
				continue;
			}

			// if node is ancestor of finalized block - remove it and continue with children
			if is_ancestor {
				let root = self.roots.swap_remove(idx);
				self.roots.extend(root.children);
				changed = true;
				continue;
			}

			// if node is neither ancestor, nor descendant of the finalized block - remove it
			self.roots.swap_remove(idx);
			changed = true;
		}

		self.best_finalized_number = Some(number);

		if changed {
			Ok(FinalizationResult::Changed(None))
		} else {
			Ok(FinalizationResult::Unchanged)
		}
	}

	/// Checks if any node in the tree is finalized by either finalizing the
	/// node itself or a child node that's not in the tree, guaranteeing that
	/// the node being finalized isn't a descendent of any of the node's
	/// children. Returns `Some(true)` if the node being finalized is a root,
	/// `Some(false)` if the node being finalized is not a root, and `None` if
	/// no node in the tree is finalized. The given `predicate` is checked on
	/// the prospective finalized root and must pass for finalization to occur.
	/// The given function `is_descendent_of` should return `true` if the second
	/// hash (target) is a descendent of the first hash (base).
	pub fn finalizes_any_with_descendent_if<F, P, E>(
		&self,
		hash: &H,
		number: N,
		is_descendent_of: &F,
		predicate: P,
	) -> Result<Option<bool>, Error<E>>
		where E: std::error::Error,
			  F: Fn(&H, &H) -> Result<bool, E>,
			  P: Fn(&V) -> bool,
	{
		if let Some(ref best_finalized_number) = self.best_finalized_number {
			if number <= *best_finalized_number {
				return Err(Error::Revert);
			}
		}

		// check if the given hash is equal or a descendent of any node in the
		// tree, if we find a valid node that passes the predicate then we must
		// ensure that we're not finalizing past any of its child nodes.
		for node in self.node_iter() {
			if predicate(&node.data) {
				if node.hash == *hash || is_descendent_of(&node.hash, hash)? {
					for node in node.children.iter() {
						if node.number <= number && is_descendent_of(&node.hash, &hash)? {
							return Err(Error::UnfinalizedAncestor);
						}
					}

					return Ok(Some(self.roots.iter().any(|root| root.hash == node.hash)));
				}
			}
		}

		Ok(None)
	}

	/// Finalize a root in the tree by either finalizing the node itself or a
	/// child node that's not in the tree, guaranteeing that the node being
	/// finalized isn't a descendent of any of the root's children. The given
	/// `predicate` is checked on the prospective finalized root and must pass for
	/// finalization to occur. The given function `is_descendent_of` should
	/// return `true` if the second hash (target) is a descendent of the first
	/// hash (base).
	pub fn finalize_with_descendent_if<F, P, E>(
		&mut self,
		hash: &H,
		number: N,
		is_descendent_of: &F,
		predicate: P,
	) -> Result<FinalizationResult<V>, Error<E>>
		where E: std::error::Error,
			  F: Fn(&H, &H) -> Result<bool, E>,
			  P: Fn(&V) -> bool,
	{
		if let Some(ref best_finalized_number) = self.best_finalized_number {
			if number <= *best_finalized_number {
				return Err(Error::Revert);
			}
		}

		// check if the given hash is equal or a a descendent of any root, if we
		// find a valid root that passes the predicate then we must ensure that
		// we're not finalizing past any children node.
		let mut position = None;
		for (i, root) in self.roots.iter().enumerate() {
			if predicate(&root.data) {
				if root.hash == *hash || is_descendent_of(&root.hash, hash)? {
					for node in root.children.iter() {
						if node.number <= number && is_descendent_of(&node.hash, &hash)? {
							return Err(Error::UnfinalizedAncestor);
						}
					}

					position = Some(i);
					break;
				}
			}
		}

		let node_data = position.map(|i| {
			let node = self.roots.swap_remove(i);
			self.roots = node.children;
			self.best_finalized_number = Some(node.number);
			node.data
		});

		// if the block being finalized is earlier than a given root, then it
		// must be its ancestor, otherwise we can prune the root. if there's a
		// root at the same height then the hashes must match. otherwise the
		// node being finalized is higher than the root so it must be its
		// descendent (in this case the node wasn't finalized earlier presumably
		// because the predicate didn't pass).
		let mut changed = false;
		self.roots.retain(|root| {
			let retain =
				root.number > number && is_descendent_of(hash, &root.hash).unwrap_or(false) ||
				root.number == number && root.hash == *hash ||
				is_descendent_of(&root.hash, hash).unwrap_or(false);

			if !retain {
				changed = true;
			}

			retain
		});

		self.best_finalized_number = Some(number);

		match (node_data, changed) {
			(Some(data), _) => Ok(FinalizationResult::Changed(Some(data))),
			(None, true) => Ok(FinalizationResult::Changed(None)),
			(None, false) => Ok(FinalizationResult::Unchanged),
		}
	}
}

// Workaround for: https://github.com/rust-lang/rust/issues/34537
mod node_implementation {
	use super::*;

	/// The outcome of a search within a node.
	#[derive(Debug, PartialEq)]
	pub enum FindOutcome<T> {
		// this is the node we were looking for.
		Found(T),
		// not the node we're looking for. contains a flag indicating
		// whether the node was a descendent. true implies the predicate failed.
		Failure(bool),
		// Abort search.
		Abort,
	}

	#[derive(Clone, Debug, Decode, Encode, PartialEq)]
	pub struct Node<H, N, V> {
		pub hash: H,
		pub number: N,
		pub data: V,
		pub children: Vec<Node<H, N, V>>,
	}

	impl<H: PartialEq, N: Ord, V> Node<H, N, V> {
		/// Rebalance the tree, i.e. sort child nodes by max branch depth (decreasing).
		pub fn rebalance(&mut self) {
			self.children.sort_by_key(|n| Reverse(n.max_depth()));
			for child in &mut self.children {
				child.rebalance();
			}
		}

		/// Finds the max depth among all branches descendent from this node.
		pub fn max_depth(&self) -> usize {
			let mut max = 0;

			for node in &self.children {
				max = node.max_depth().max(max)
			}

			max + 1
		}

		/// Map node data into values of new types.
		pub fn map<VT, F>(
			self,
			f: &mut F,
		) -> Node<H, N, VT> where
			F: FnMut(&H, &N, V) -> VT,
		{
			let children = self.children
				.into_iter()
				.map(|node| {
					node.map(f)
				})
				.collect();

			let vt = f(&self.hash, &self.number, self.data);
			Node {
				hash: self.hash,
				number: self.number,
				data: vt,
				children,
			}
		}

		pub fn import<F, E: std::error::Error>(
			&mut self,
			hash: H,
			number: N,
			data: V,
			is_descendent_of: &F,
		) -> Result<Option<(H, N, V)>, Error<E>>
			where E: fmt::Debug,
				  F: Fn(&H, &H) -> Result<bool, E>,
		{
			let mut stack: Vec<(&Self, bool)> = vec![(&self, true)];

			while let Some((node, first_time)) = stack.pop() {
				if first_time {
					if node.hash == hash {
						return Err(Error::Duplicate);
					}

					if number <= node.number {
						continue;
					}

					if !node.children.is_empty() {
						// We want to check all children depth-first.

						stack.push((node, false));

						for child in node.children.iter().rev() {
							stack.push((child, true));
						}

						continue;
					}
				}

				if is_descendent_of(&node.hash, &hash)? {
					let node = &mut (node as *const Self as *mut Self);

					unsafe {
						(**node).children.push(Node {
							data,
							hash: hash,
							number: number,
							children: Vec::new(),
						});
					}

					return Ok(None);
				}
			}

			Ok(Some((hash, number, data)))
		}

		/// Find a node in the tree that is the deepest ancestor of the given
		/// block hash which also passes the given predicate, backtracking
		/// when the predicate fails.
		/// The given function `is_descendent_of` should return `true` if the second hash (target)
		/// is a descendent of the first hash (base).
		///
		/// The returned indices are from last to first. The earliest index in the traverse path
		/// goes last, and the final index in the traverse path goes first. An empty list means
		/// that the current node is the result.
		pub fn find_node_index_where<F, P, E>(
			&self,
			hash: &H,
			number: &N,
			is_descendent_of: &F,
			predicate: &P,
		) -> Result<FindOutcome<Vec<usize>>, Error<E>>
			where E: std::error::Error,
				  F: Fn(&H, &H) -> Result<bool, E>,
				  P: Fn(&V) -> bool,
		{
			let mut stack: Vec<(&Self, Option<usize>, bool)> = vec![(self, None, true)];

			let mut found = false;
			let mut indices: Option<Vec<usize>> = None;

			while let Some((node, index, first_time)) = stack.pop() {
				// stop searching this branch
				if *number < node.number {
					continue;
				}

				if first_time && !found && !node.children.is_empty() {
					stack.push((node, index, false));

					for (i, child) in node.children.iter().enumerate().rev() {
						stack.push((child, Some(i), true));
					}

					continue;
				}

				let is_descendent_of = is_descendent_of(&node.hash, hash)?;

				if is_descendent_of {
					found |= predicate(&node.data);

					if found {
						indices = match indices.take() {
							Some(mut vec) => {
								if let Some(index) = index {
									vec.push(index);
								}
								Some(vec)
							},
							_ => Some(if let Some(index) = index {
								vec![index]
							} else {
								vec![]
							})
						};
						found = true;
					}
				}

				if found {
					while stack.last().map(|(.., first)| *first).unwrap_or(false) {
						stack.pop();
					}
				}
			}

			Ok(indices.map(FindOutcome::Found).unwrap_or(FindOutcome::Failure(false)))
		}

		/// Find a node in the tree that is the deepest ancestor of the given
		/// block hash which also passes the given predicate, backtracking
		/// when the predicate fails.
		/// The given function `is_descendent_of` should return `true` if the second hash (target)
		/// is a descendent of the first hash (base).
		pub fn find_node_where<F, P, E>(
			&self,
			hash: &H,
			number: &N,
			is_descendent_of: &F,
			predicate: &P,
		) -> Result<FindOutcome<&Node<H, N, V>>, Error<E>>
			where E: std::error::Error,
				  F: Fn(&H, &H) -> Result<bool, E>,
				  P: Fn(&V) -> bool,
		{
			let outcome = self.find_node_index_where(hash, number, is_descendent_of, predicate)?;

			match outcome {
				FindOutcome::Abort => Ok(FindOutcome::Abort),
				FindOutcome::Failure(f) => Ok(FindOutcome::Failure(f)),
				FindOutcome::Found(mut indexes) => {
					let mut cur = self;

					while let Some(i) = indexes.pop() {
						cur = &cur.children[i];
					}
					Ok(FindOutcome::Found(cur))
				},
			}
		}

		/// Find a node in the tree that is the deepest ancestor of the given
		/// block hash which also passes the given predicate, backtracking
		/// when the predicate fails.
		/// The given function `is_descendent_of` should return `true` if the second hash (target)
		/// is a descendent of the first hash (base).
		pub fn find_node_where_mut<F, P, E>(
			&mut self,
			hash: &H,
			number: &N,
			is_descendent_of: &F,
			predicate: &P,
		) -> Result<FindOutcome<&mut Node<H, N, V>>, Error<E>>
			where E: std::error::Error,
				  F: Fn(&H, &H) -> Result<bool, E>,
				  P: Fn(&V) -> bool,
		{
			let outcome = self.find_node_index_where(hash, number, is_descendent_of, predicate)?;

			match outcome {
				FindOutcome::Abort => Ok(FindOutcome::Abort),
				FindOutcome::Failure(f) => Ok(FindOutcome::Failure(f)),
				FindOutcome::Found(mut indexes) => {
					let mut cur = self;

					while let Some(i) = indexes.pop() {
						cur = &mut cur.children[i];
					}
					Ok(FindOutcome::Found(cur))
				},
			}
		}
	}
}

// Workaround for: https://github.com/rust-lang/rust/issues/34537
use node_implementation::{Node, FindOutcome};

struct ForkTreeIterator<'a, H, N, V> {
	stack: Vec<&'a Node<H, N, V>>,
}

impl<'a, H, N, V> Iterator for ForkTreeIterator<'a, H, N, V> {
	type Item = &'a Node<H, N, V>;

	fn next(&mut self) -> Option<Self::Item> {
		self.stack.pop().map(|node| {
			// child nodes are stored ordered by max branch height (decreasing),
			// we want to keep this ordering while iterating but since we're
			// using a stack for iterator state we need to reverse it.
			self.stack.extend(node.children.iter().rev());
			node
		})
	}
}

struct RemovedIterator<H, N, V> {
	stack: Vec<Node<H, N, V>>,
}

impl<H, N, V> Iterator for RemovedIterator<H, N, V> {
	type Item = (H, N, V);

	fn next(&mut self) -> Option<Self::Item> {
		self.stack.pop().map(|mut node| {
			// child nodes are stored ordered by max branch height (decreasing),
			// we want to keep this ordering while iterating but since we're
			// using a stack for iterator state we need to reverse it.
			let mut children = Vec::new();
			std::mem::swap(&mut children, &mut node.children);

			self.stack.extend(children.into_iter().rev());
			(node.hash, node.number, node.data)
		})
	}
}

#[cfg(test)]
mod test {
	use super::{FinalizationResult, ForkTree, Error};

	#[derive(Debug, PartialEq)]
	struct TestError;

	impl std::fmt::Display for TestError {
		fn fmt(&self, f: &mut std::fmt::Formatter) -> std::fmt::Result {
			write!(f, "TestError")
		}
	}

	impl std::error::Error for TestError {}

	fn test_fork_tree<'a>() -> (ForkTree<&'a str, u64, ()>, impl Fn(&&str, &&str) -> Result<bool, TestError>)  {
		let mut tree = ForkTree::new();

		//
		//     - B - C - D - E
		//    /
		//   /   - G
		//  /   /
		// A - F - H - I
		//          \
		//           - L - M
		//              \
		//               - O
		//  \
		//   — J - K
		//
		// (where N is not a part of fork tree)
		let is_descendent_of = |base: &&str, block: &&str| -> Result<bool, TestError> {
			let letters = vec!["B", "C", "D", "E", "F", "G", "H", "I", "J", "K", "L", "M", "O"];
			match (*base, *block) {
				("A", b) => Ok(letters.into_iter().any(|n| n == b)),
				("B", b) => Ok(b == "C" || b == "D" || b == "E"),
				("C", b) => Ok(b == "D" || b == "E"),
				("D", b) => Ok(b == "E"),
				("E", _) => Ok(false),
				("F", b) => Ok(b == "G" || b == "H" || b == "I" || b == "L" || b == "M" || b == "O"),
				("G", _) => Ok(false),
				("H", b) => Ok(b == "I" || b == "L" || b == "M" || b == "O"),
				("I", _) => Ok(false),
				("J", b) => Ok(b == "K"),
				("K", _) => Ok(false),
				("L", b) => Ok(b == "M" || b == "O"),
				("M", _) => Ok(false),
				("O", _) => Ok(false),
				("0", _) => Ok(true),
				_ => Ok(false),
			}
		};

		tree.import("A", 1, (), &is_descendent_of).unwrap();

		tree.import("B", 2, (), &is_descendent_of).unwrap();
		tree.import("C", 3, (), &is_descendent_of).unwrap();
		tree.import("D", 4, (), &is_descendent_of).unwrap();
		tree.import("E", 5, (), &is_descendent_of).unwrap();

		tree.import("F", 2, (), &is_descendent_of).unwrap();
		tree.import("G", 3, (), &is_descendent_of).unwrap();

		tree.import("H", 3, (), &is_descendent_of).unwrap();
		tree.import("I", 4, (), &is_descendent_of).unwrap();
		tree.import("L", 4, (), &is_descendent_of).unwrap();
		tree.import("M", 5, (), &is_descendent_of).unwrap();
		tree.import("O", 5, (), &is_descendent_of).unwrap();

		tree.import("J", 2, (), &is_descendent_of).unwrap();
		tree.import("K", 3, (), &is_descendent_of).unwrap();

		(tree, is_descendent_of)
	}

	#[test]
	fn find_node_index_where() {
		let (tree, is_descendent_of) = test_fork_tree();

		assert_eq!(
			tree.find_node_index_where(&"B", &2, &is_descendent_of, &|&()| true),
			Ok(Some(vec![0]))
		);

		assert_eq!(
			tree.find_node_index_where(&"C", &3, &is_descendent_of, &|&()| true),
			Ok(Some(vec![0, 0]))
		);

		assert_eq!(
			tree.find_node_index_where(&"D", &4, &is_descendent_of, &|&()| true),
			Ok(Some(vec![0, 0, 0]))
		);

		assert_eq!(
			tree.find_node_index_where(&"E", &5, &is_descendent_of, &|&()| true),
			Ok(Some(vec![0, 0, 0, 0]))
		);

		assert_eq!(
			tree.find_node_index_where(&"F", &2, &is_descendent_of, &|&()| true),
			Ok(Some(vec![0]))
		);

		assert_eq!(
			tree.find_node_index_where(&"G", &3, &is_descendent_of, &|&()| true),
			Ok(Some(vec![1, 0]))
		);

		assert_eq!(
			tree.find_node_index_where(&"H", &3, &is_descendent_of, &|&()| true),
			Ok(Some(vec![1, 0]))
		);

		assert_eq!(
			tree.find_node_index_where(&"I", &4, &is_descendent_of, &|&()| true),
			Ok(Some(vec![1, 1, 0]))
		);

		assert_eq!(
			tree.find_node_index_where(&"L", &4, &is_descendent_of, &|&()| true),
			Ok(Some(vec![1, 1, 0]))
		);

		assert_eq!(
			tree.find_node_index_where(&"M", &5, &is_descendent_of, &|&()| true),
			Ok(Some(vec![1, 1, 1, 0]))
		);

		assert_eq!(
			tree.find_node_index_where(&"O", &5, &is_descendent_of, &|&()| true),
			Ok(Some(vec![1, 1, 1, 0]))
		);

		assert_eq!(
			tree.find_node_index_where(&"J", &2, &is_descendent_of, &|&()| true),
			Ok(Some(vec![0]))
		);

		assert_eq!(
			tree.find_node_index_where(&"K", &3, &is_descendent_of, &|&()| true),
			Ok(Some(vec![2, 0]))
		);

		for i in 0 .. 10 {
			assert_eq!(
				tree.find_node_index_where(&"A", &i, &is_descendent_of, &|&()| true),
				Ok(None),
				"{}", i
			);
		}

		assert_eq!(
			tree.find_node_index_where(&"B", &0, &is_descendent_of, &|&()| true),
			Ok(None),
		);
	}


	#[test]
	fn import_doesnt_revert() {
		let (mut tree, is_descendent_of) = test_fork_tree();

		tree.finalize_root(&"A");

		assert_eq!(
			tree.best_finalized_number,
			Some(1),
		);

		assert_eq!(
			tree.import("A", 1, (), &is_descendent_of),
			Err(Error::Revert),
		);
	}

	#[test]
	fn import_doesnt_add_duplicates() {
		let (mut tree, is_descendent_of) = test_fork_tree();

		assert_eq!(
			tree.import("A", 1, (), &is_descendent_of),
			Err(Error::Duplicate),
		);

		assert_eq!(
			tree.import("I", 4, (), &is_descendent_of),
			Err(Error::Duplicate),
		);

		assert_eq!(
			tree.import("G", 3, (), &is_descendent_of),
			Err(Error::Duplicate),
		);

		assert_eq!(
			tree.import("K", 3, (), &is_descendent_of),
			Err(Error::Duplicate),
		);
	}

	#[test]
	fn finalize_root_works() {
		let finalize_a = || {
			let (mut tree, ..) = test_fork_tree();

			assert_eq!(
				tree.roots().map(|(h, n, _)| (h.clone(), n.clone())).collect::<Vec<_>>(),
				vec![("A", 1)],
			);

			// finalizing "A" opens up three possible forks
			tree.finalize_root(&"A");

			assert_eq!(
				tree.roots().map(|(h, n, _)| (h.clone(), n.clone())).collect::<Vec<_>>(),
				vec![("B", 2), ("F", 2), ("J", 2)],
			);

			tree
		};

		{
			let mut tree = finalize_a();

			// finalizing "B" will progress on its fork and remove any other competing forks
			tree.finalize_root(&"B");

			assert_eq!(
				tree.roots().map(|(h, n, _)| (h.clone(), n.clone())).collect::<Vec<_>>(),
				vec![("C", 3)],
			);

			// all the other forks have been pruned
			assert!(tree.roots.len() == 1);
		}

		{
			let mut tree = finalize_a();

			// finalizing "J" will progress on its fork and remove any other competing forks
			tree.finalize_root(&"J");

			assert_eq!(
				tree.roots().map(|(h, n, _)| (h.clone(), n.clone())).collect::<Vec<_>>(),
				vec![("K", 3)],
			);

			// all the other forks have been pruned
			assert!(tree.roots.len() == 1);
		}
	}

	#[test]
	fn finalize_works() {
		let (mut tree, is_descendent_of) = test_fork_tree();

		let original_roots = tree.roots.clone();

		// finalizing a block prior to any in the node doesn't change the tree
		assert_eq!(
			tree.finalize(&"0", 0, &is_descendent_of),
			Ok(FinalizationResult::Unchanged),
		);

		assert_eq!(tree.roots, original_roots);

		// finalizing "A" opens up three possible forks
		assert_eq!(
			tree.finalize(&"A", 1, &is_descendent_of),
			Ok(FinalizationResult::Changed(Some(()))),
		);

		assert_eq!(
			tree.roots().map(|(h, n, _)| (h.clone(), n.clone())).collect::<Vec<_>>(),
			vec![("B", 2), ("F", 2), ("J", 2)],
		);

		// finalizing anything lower than what we observed will fail
		assert_eq!(
			tree.best_finalized_number,
			Some(1),
		);

		assert_eq!(
			tree.finalize(&"Z", 1, &is_descendent_of),
			Err(Error::Revert),
		);

		// trying to finalize a node without finalizing its ancestors first will fail
		assert_eq!(
			tree.finalize(&"H", 3, &is_descendent_of),
			Err(Error::UnfinalizedAncestor),
		);

		// after finalizing "F" we can finalize "H"
		assert_eq!(
			tree.finalize(&"F", 2, &is_descendent_of),
			Ok(FinalizationResult::Changed(Some(()))),
		);

		assert_eq!(
			tree.finalize(&"H", 3, &is_descendent_of),
			Ok(FinalizationResult::Changed(Some(()))),
		);

		assert_eq!(
			tree.roots().map(|(h, n, _)| (h.clone(), n.clone())).collect::<Vec<_>>(),
			vec![("I", 4), ("L", 4)],
		);

		// finalizing a node from another fork that isn't part of the tree clears the tree
		assert_eq!(
			tree.finalize(&"Z", 5, &is_descendent_of),
			Ok(FinalizationResult::Changed(None)),
		);

		assert!(tree.roots.is_empty());
	}

	#[test]
	fn finalize_with_ancestor_works() {
		let (mut tree, is_descendent_of) = test_fork_tree();

		let original_roots = tree.roots.clone();

		// finalizing a block prior to any in the node doesn't change the tree
		assert_eq!(
			tree.finalize_with_ancestors(&"0", 0, &is_descendent_of),
			Ok(FinalizationResult::Unchanged),
		);

		assert_eq!(tree.roots, original_roots);

		// finalizing "A" opens up three possible forks
		assert_eq!(
			tree.finalize_with_ancestors(&"A", 1, &is_descendent_of),
			Ok(FinalizationResult::Changed(Some(()))),
		);

		assert_eq!(
			tree.roots().map(|(h, n, _)| (h.clone(), n.clone())).collect::<Vec<_>>(),
			vec![("B", 2), ("F", 2), ("J", 2)],
		);

		// finalizing H:
		// 1) removes roots that are not ancestors/descendants of H (B, J)
		// 2) opens root that is ancestor of H (F -> G+H)
		// 3) finalizes the just opened root H (H -> I + L)
		assert_eq!(
			tree.finalize_with_ancestors(&"H", 3, &is_descendent_of),
			Ok(FinalizationResult::Changed(Some(()))),
		);

		assert_eq!(
			tree.roots().map(|(h, n, _)| (h.clone(), n.clone())).collect::<Vec<_>>(),
			vec![("I", 4), ("L", 4)],
		);

		assert_eq!(
			tree.best_finalized_number,
			Some(3),
		);

		// finalizing N (which is not a part of the tree):
		// 1) removes roots that are not ancestors/descendants of N (I)
		// 2) opens root that is ancestor of N (L -> M+O)
		// 3) removes roots that are not ancestors/descendants of N (O)
		// 4) opens root that is ancestor of N (M -> {})
		assert_eq!(
			tree.finalize_with_ancestors(&"N", 6, &is_descendent_of),
			Ok(FinalizationResult::Changed(None)),
		);

		assert_eq!(
			tree.roots().map(|(h, n, _)| (h.clone(), n.clone())).collect::<Vec<_>>(),
			vec![],
		);

		assert_eq!(
			tree.best_finalized_number,
			Some(6),
		);
	}

	#[test]
	fn finalize_with_descendent_works() {
		#[derive(Debug, PartialEq)]
		struct Change { effective: u64 };

		let (mut tree, is_descendent_of) = {
			let mut tree = ForkTree::new();

			let is_descendent_of = |base: &&str, block: &&str| -> Result<bool, TestError> {

				//
				// A0 #1 - (B #2) - (C #5) - D #10 - E #15 - (F #100)
				//                            \
				//                             - (G #100)
				//
				// A1 #1
				//
				// Nodes B, C, F and G  are not part of the tree.
				match (*base, *block) {
					("A0", b) => Ok(b == "B" || b == "C" || b == "D" || b == "G"),
					("A1", _) => Ok(false),
					("C", b) => Ok(b == "D"),
					("D", b) => Ok(b == "E" || b == "F" || b == "G"),
					("E", b) => Ok(b == "F"),
					_ => Ok(false),
				}
			};

			tree.import("A0", 1, Change { effective: 5 }, &is_descendent_of).unwrap();
			tree.import("A1", 1, Change { effective: 5 }, &is_descendent_of).unwrap();
			tree.import("D", 10, Change { effective: 10 }, &is_descendent_of).unwrap();
			tree.import("E", 15, Change { effective: 50 }, &is_descendent_of).unwrap();

			(tree, is_descendent_of)
		};

		assert_eq!(
			tree.finalizes_any_with_descendent_if(
				&"B",
				2,
				&is_descendent_of,
				|c| c.effective <= 2,
			),
			Ok(None),
		);

		// finalizing "D" will finalize a block from the tree, but it can't be applied yet
		// since it is not a root change
		assert_eq!(
			tree.finalizes_any_with_descendent_if(
				&"D",
				10,
				&is_descendent_of,
				|c| c.effective == 10,
			),
			Ok(Some(false)),
		);

		// finalizing "B" doesn't finalize "A0" since the predicate doesn't pass,
		// although it will clear out "A1" from the tree
		assert_eq!(
			tree.finalize_with_descendent_if(
				&"B",
				2,
				&is_descendent_of,
				|c| c.effective <= 2,
			),
			Ok(FinalizationResult::Changed(None)),
		);

		assert_eq!(
			tree.roots().map(|(h, n, _)| (h.clone(), n.clone())).collect::<Vec<_>>(),
			vec![("A0", 1)],
		);

		// finalizing "C" will finalize the node "A0" and prune it out of the tree
		assert_eq!(
			tree.finalizes_any_with_descendent_if(
				&"C",
				5,
				&is_descendent_of,
				|c| c.effective <= 5,
			),
			Ok(Some(true)),
		);

		assert_eq!(
			tree.finalize_with_descendent_if(
				&"C",
				5,
				&is_descendent_of,
				|c| c.effective <= 5,
			),
			Ok(FinalizationResult::Changed(Some(Change { effective: 5 }))),
		);

		assert_eq!(
			tree.roots().map(|(h, n, _)| (h.clone(), n.clone())).collect::<Vec<_>>(),
			vec![("D", 10)],
		);

		// finalizing "F" will fail since it would finalize past "E" without finalizing "D" first
		assert_eq!(
			tree.finalizes_any_with_descendent_if(
				&"F",
				100,
				&is_descendent_of,
				|c| c.effective <= 100,
			),
			Err(Error::UnfinalizedAncestor),
		);

		// it will work with "G" though since it is not in the same branch as "E"
		assert_eq!(
			tree.finalizes_any_with_descendent_if(
				&"G",
				100,
				&is_descendent_of,
				|c| c.effective <= 100,
			),
			Ok(Some(true)),
		);

		assert_eq!(
			tree.finalize_with_descendent_if(
				&"G",
				100,
				&is_descendent_of,
				|c| c.effective <= 100,
			),
			Ok(FinalizationResult::Changed(Some(Change { effective: 10 }))),
		);

		// "E" will be pruned out
		assert_eq!(tree.roots().count(), 0);
	}

	#[test]
	fn iter_iterates_in_preorder() {
		let (tree, ..) = test_fork_tree();
		assert_eq!(
			tree.iter().map(|(h, n, _)| (h.clone(), n.clone())).collect::<Vec<_>>(),
			vec![
				("A", 1),
				("B", 2), ("C", 3), ("D", 4), ("E", 5),
				("F", 2),
				("G", 3),
				("H", 3), ("I", 4),
				("L", 4), ("M", 5), ("O", 5),
				("J", 2), ("K", 3)
			],
		);
	}

	#[test]
	fn minimizes_calls_to_is_descendent_of() {
		use std::sync::atomic::{AtomicUsize, Ordering};

		let n_is_descendent_of_calls = AtomicUsize::new(0);

		let is_descendent_of = |_: &&str, _: &&str| -> Result<bool, TestError> {
			n_is_descendent_of_calls.fetch_add(1, Ordering::SeqCst);
			Ok(true)
		};

		{
			// Deep tree where we want to call `finalizes_any_with_descendent_if`. The
			// search for the node should first check the predicate (which is cheaper) and
			// only then call `is_descendent_of`
			let mut tree = ForkTree::new();
			let letters = vec!["A", "B", "C", "D", "E", "F", "G", "H", "I", "J", "K"];

			for (i, letter) in letters.iter().enumerate() {
				tree.import::<_, TestError>(*letter, i, i, &|_, _| Ok(true)).unwrap();
			}

			// "L" is a descendent of "K", but the predicate will only pass for "K",
			// therefore only one call to `is_descendent_of` should be made
			assert_eq!(
				tree.finalizes_any_with_descendent_if(
					&"L",
					11,
					&is_descendent_of,
					|i| *i == 10,
				),
				Ok(Some(false)),
			);

			assert_eq!(
				n_is_descendent_of_calls.load(Ordering::SeqCst),
				1,
			);
		}

		n_is_descendent_of_calls.store(0, Ordering::SeqCst);

		{
			// Multiple roots in the tree where we want to call `finalize_with_descendent_if`.
			// The search for the root node should first check the predicate (which is cheaper)
			// and only then call `is_descendent_of`
			let mut tree = ForkTree::new();
			let letters = vec!["A", "B", "C", "D", "E", "F", "G", "H", "I", "J", "K"];

			for (i, letter) in letters.iter().enumerate() {
				tree.import::<_, TestError>(*letter, i, i, &|_, _| Ok(false)).unwrap();
			}

			// "L" is a descendent of "K", but the predicate will only pass for "K",
			// therefore only one call to `is_descendent_of` should be made
			assert_eq!(
				tree.finalize_with_descendent_if(
					&"L",
					11,
					&is_descendent_of,
					|i| *i == 10,
				),
				Ok(FinalizationResult::Changed(Some(10))),
			);

			assert_eq!(
				n_is_descendent_of_calls.load(Ordering::SeqCst),
				1,
			);
		}
	}

	#[test]
	fn find_node_works() {
		let (tree, is_descendent_of) = test_fork_tree();

		let node = tree.find_node_where(
			&"D",
			&4,
			&is_descendent_of,
			&|_| true,
		).unwrap().unwrap();

		assert_eq!(node.hash, "C");
		assert_eq!(node.number, 3);
	}

	#[test]
	fn map_works() {
		let (tree, _is_descendent_of) = test_fork_tree();

		let _tree = tree.map(&mut |_, _, _| ());
	}

	#[test]
	fn prune_works() {
		let (mut tree, is_descendent_of) = test_fork_tree();

		let removed = tree.prune(
			&"C",
			&3,
			&is_descendent_of,
			&|_| true,
		).unwrap();

		assert_eq!(
			tree.roots.iter().map(|node| node.hash).collect::<Vec<_>>(),
			vec!["B"],
		);

		assert_eq!(
			tree.iter().map(|(hash, _, _)| *hash).collect::<Vec<_>>(),
			vec!["B", "C", "D", "E"],
		);

		assert_eq!(
			removed.map(|(hash, _, _)| hash).collect::<Vec<_>>(),
			vec!["A", "F", "G", "H", "I", "L", "M", "O", "J", "K"]
		);

		let removed = tree.prune(
			&"E",
			&5,
			&is_descendent_of,
			&|_| true,
		).unwrap();

		assert_eq!(
			tree.roots.iter().map(|node| node.hash).collect::<Vec<_>>(),
			vec!["D"],
		);

		assert_eq!(
			tree.iter().map(|(hash, _, _)| *hash).collect::<Vec<_>>(),
			vec!["D", "E"],
		);

		assert_eq!(
			removed.map(|(hash, _, _)| hash).collect::<Vec<_>>(),
			vec!["B", "C"]
		);
	}

	#[test]
	fn find_node_backtracks_after_finding_highest_descending_node() {
		let mut tree = ForkTree::new();

		//
		// A - B
		//  \
		//   — C
		//
		let is_descendent_of = |base: &&str, block: &&str| -> Result<bool, TestError> {
			match (*base, *block) {
				("A", b) => Ok(b == "B" || b == "C" || b == "D"),
				("B", b) | ("C", b) => Ok(b == "D"),
				("0", _) => Ok(true),
				_ => Ok(false),
			}
		};

		tree.import("A", 1, 1, &is_descendent_of).unwrap();
		tree.import("B", 2, 2, &is_descendent_of).unwrap();
		tree.import("C", 2, 4, &is_descendent_of).unwrap();

		// when searching the tree we reach node `C`, but the
		// predicate doesn't pass. we should backtrack to `B`, but not to `A`,
		// since "B" fulfills the predicate.
		let node = tree.find_node_where(
			&"D",
			&3,
			&is_descendent_of,
			&|data| *data < 3,
		).unwrap();

		assert_eq!(node.unwrap().hash, "B");
	}

	#[test]
	fn tree_rebalance() {
		let (mut tree, _) = test_fork_tree();

		assert_eq!(
			tree.iter().map(|(h, _, _)| *h).collect::<Vec<_>>(),
			vec!["A", "B", "C", "D", "E", "F", "G", "H", "I", "L", "M", "O", "J", "K"],
		);

		// after rebalancing the tree we should iterate in preorder exploring
		// the longest forks first. check the ascii art above to understand the
		// expected output below.
		tree.rebalance();

		assert_eq!(
			tree.iter().map(|(h, _, _)| *h).collect::<Vec<_>>(),
			["A", "B", "C", "D", "E", "F", "H", "L", "M", "O", "I", "G", "J", "K"]
		);
	}

	fn test_fork_tree_with_values<'a>() -> (ForkTree<&'a str, u64, u64>, impl Fn(&&str, &&str) -> Result<bool, TestError>)  {
		let mut tree = ForkTree::new();

		//
		//     - B - C - D - E
		//    /
		//   /   - G
		//  /   /
		// A - F - H - I
		//          \
		//           - L - M
		//              \
		//               - O
		//  \
		//   — J - K
		//
		// (where N is not a part of fork tree)
		let is_descendent_of = |base: &&str, block: &&str| -> Result<bool, TestError> {
			let letters = vec!["B", "C", "D", "E", "F", "G", "H", "I", "J", "K", "L", "M", "O"];
			match (*base, *block) {
				("A", b) => Ok(letters.into_iter().any(|n| n == b)),
				("B", b) => Ok(b == "C" || b == "D" || b == "E"),
				("C", b) => Ok(b == "D" || b == "E"),
				("D", b) => Ok(b == "E"),
				("E", _) => Ok(false),
				("F", b) => Ok(b == "G" || b == "H" || b == "I" || b == "L" || b == "M" || b == "O"),
				("G", _) => Ok(false),
				("H", b) => Ok(b == "I" || b == "L" || b == "M" || b == "O"),
				("I", _) => Ok(false),
				("J", b) => Ok(b == "K"),
				("K", _) => Ok(false),
				("L", b) => Ok(b == "M" || b == "O"),
				("M", _) => Ok(false),
				("O", _) => Ok(false),
				("0", _) => Ok(true),
				_ => Ok(false),
			}
		};

		tree.import("A", 1, 10, &is_descendent_of).unwrap();

		tree.import("B", 2, 9, &is_descendent_of).unwrap();
		tree.import("C", 3, 8, &is_descendent_of).unwrap();
		tree.import("D", 4, 7, &is_descendent_of).unwrap();
		tree.import("E", 5, 6, &is_descendent_of).unwrap();

		tree.import("F", 2, 5, &is_descendent_of).unwrap();
		tree.import("G", 3, 4, &is_descendent_of).unwrap();

		tree.import("H", 3, 3, &is_descendent_of).unwrap();
		tree.import("I", 4, 2, &is_descendent_of).unwrap();
		tree.import("L", 4, 1, &is_descendent_of).unwrap();
		tree.import("M", 5, 2, &is_descendent_of).unwrap();
		tree.import("O", 5, 3, &is_descendent_of).unwrap();

		tree.import("J", 2, 4, &is_descendent_of).unwrap();
		tree.import("K", 3, 11, &is_descendent_of).unwrap();

		(tree, is_descendent_of)
	}

	#[test]
	fn find_node_where_value() {
		let (tree, d) = test_fork_tree_with_values();
		assert_eq!(
			tree.find_node_where(&"M", &5, &d, &|&n| n == 1 || n == 2)
				.map(|opt| opt.map(|node| node.hash)),
			Ok(Some("L")),
			"{:?}", tree.find_node_index_where(&"M", &5, &d, &|&n| n == 1 || n == 2)
		);
	}
<<<<<<< HEAD

	#[test]
	fn find_node_where_specific_value() {
		let mut tree = ForkTree::new();

		//
		// A - B
		//  \
		//   — C
		//
		let is_descendent_of = |base: &&str, block: &&str| -> Result<bool, TestError> {
			match (*base, *block) {
				("A", b) => Ok(b == "B" || b == "C" || b == "D"),
				("B", b) | ("C", b) => Ok(b == "D"),
				("0", _) => Ok(true),
				_ => Ok(false),
			}
		};

		tree.import("A", 1, 1, &is_descendent_of).unwrap();
		tree.import("B", 2, 2, &is_descendent_of).unwrap();
		tree.import("C", 2, 4, &is_descendent_of).unwrap();

		assert_eq!(
			tree.find_node_where(&"D", &3, &is_descendent_of, &|&n| n == 4)
				.map(|opt| opt.map(|node| node.hash)),
			Ok(Some("C"))
		);
	}
=======
>>>>>>> 490b3936
}<|MERGE_RESOLUTION|>--- conflicted
+++ resolved
@@ -1740,36 +1740,4 @@
 			"{:?}", tree.find_node_index_where(&"M", &5, &d, &|&n| n == 1 || n == 2)
 		);
 	}
-<<<<<<< HEAD
-
-	#[test]
-	fn find_node_where_specific_value() {
-		let mut tree = ForkTree::new();
-
-		//
-		// A - B
-		//  \
-		//   — C
-		//
-		let is_descendent_of = |base: &&str, block: &&str| -> Result<bool, TestError> {
-			match (*base, *block) {
-				("A", b) => Ok(b == "B" || b == "C" || b == "D"),
-				("B", b) | ("C", b) => Ok(b == "D"),
-				("0", _) => Ok(true),
-				_ => Ok(false),
-			}
-		};
-
-		tree.import("A", 1, 1, &is_descendent_of).unwrap();
-		tree.import("B", 2, 2, &is_descendent_of).unwrap();
-		tree.import("C", 2, 4, &is_descendent_of).unwrap();
-
-		assert_eq!(
-			tree.find_node_where(&"D", &3, &is_descendent_of, &|&n| n == 4)
-				.map(|opt| opt.map(|node| node.hash)),
-			Ok(Some("C"))
-		);
-	}
-=======
->>>>>>> 490b3936
 }