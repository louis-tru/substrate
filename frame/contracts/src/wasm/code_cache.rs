--- conflicted
+++ resolved
@@ -28,13 +28,8 @@
 
 use crate::wasm::{prepare, runtime::Env, PrefabWasmModule};
 use crate::{CodeHash, CodeStorage, PristineCode, Schedule, Trait};
-<<<<<<< HEAD
-use rstd::prelude::*;
+use sp_std::prelude::*;
 use sp_runtime::traits::Hash;
-=======
-use sp_std::prelude::*;
-use sp_runtime::traits::{Hash, Bounded};
->>>>>>> 36a704b6
 use support::StorageMap;
 
 /// Put code in the storage. The hash of code is used as a key and is returned
