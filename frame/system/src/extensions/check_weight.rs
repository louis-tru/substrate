// This file is part of Substrate.

// Copyright (C) 2017-2020 Parity Technologies (UK) Ltd.
// SPDX-License-Identifier: Apache-2.0

// Licensed under the Apache License, Version 2.0 (the "License");
// you may not use this file except in compliance with the License.
// You may obtain a copy of the License at
//
// 	http://www.apache.org/licenses/LICENSE-2.0
//
// Unless required by applicable law or agreed to in writing, software
// distributed under the License is distributed on an "AS IS" BASIS,
// WITHOUT WARRANTIES OR CONDITIONS OF ANY KIND, either express or implied.
// See the License for the specific language governing permissions and
// limitations under the License.

use crate::{Trait, Module};
use codec::{Encode, Decode};
use sp_runtime::{
	traits::{SignedExtension, DispatchInfoOf, Dispatchable, PostDispatchInfoOf, Printable},
	transaction_validity::{
		ValidTransaction, TransactionValidityError, InvalidTransaction, TransactionValidity,
		TransactionPriority,
	},
	DispatchResult,
};
use frame_support::{
	traits::{Get},
	weights::{PostDispatchInfo, DispatchInfo, DispatchClass, priority::FrameTransactionPriority},
	StorageValue,
};

/// Block resource (weight) limit check.
#[derive(Encode, Decode, Clone, Eq, PartialEq, Default)]
pub struct CheckWeight<T: Trait + Send + Sync>(sp_std::marker::PhantomData<T>);

impl<T: Trait + Send + Sync> CheckWeight<T> where
	T::Call: Dispatchable<Info=DispatchInfo, PostInfo=PostDispatchInfo>
{
	/// Checks if the current extrinsic does not exceed the maximum weight a single extrinsic
	/// with given `DispatchClass` can have.
	fn check_extrinsic_weight(
		info: &DispatchInfoOf<T::Call>,
	) -> Result<(), TransactionValidityError> {
		let max = T::BlockWeights::get().get(info.class).max_extrinsic;
		match max {
			Some(max) if info.weight > max => {
				Err(InvalidTransaction::ExhaustsResources.into())
			},
			_ => Ok(()),
		}
	}

	/// Checks if the current extrinsic can fit into the block with respect to block weight limits.
	///
	/// Upon successes, it returns the new block weight as a `Result`.
	fn check_block_weight(
		info: &DispatchInfoOf<T::Call>,
<<<<<<< HEAD
	) -> Result<crate::ConsumedWeight, TransactionValidityError> {
		let weights = T::BlockWeights::get();
=======
	) -> Result<crate::weight::ExtrinsicsWeight, TransactionValidityError> {
		let maximum_weight = T::MaximumBlockWeight::get();
>>>>>>> 11ace4ef
		let mut all_weight = Module::<T>::block_weight();
		let extrinsic_weight = info.weight.saturating_add(weights.get(info.class).base_extrinsic);

		if let Some(max) = weights.get(info.class).max_total {
			all_weight.checked_add(extrinsic_weight, info.class)
				.map_err(|_| InvalidTransaction::ExhaustsResources)?;
			let per_class = *all_weight.get(info.class);

			// Class allowance exceeded
			if per_class > max {
				return Err(InvalidTransaction::ExhaustsResources.into());
			}

			// Total block weight exceeded.
			if all_weight.total() > weights.max_block {
				// Check if we can use reserved pool though.
				match weights.get(info.class).reserved {
					Some(reserved) if per_class > reserved => {
						return Err(InvalidTransaction::ExhaustsResources.into());
					}
					_ => {},
				}
			}
		} else {
			all_weight.add(extrinsic_weight, info.class);
		}

		Ok(all_weight)
	}

	/// Checks if the current extrinsic can fit into the block with respect to block length limits.
	///
	/// Upon successes, it returns the new block length as a `Result`.
	fn check_block_length(
		info: &DispatchInfoOf<T::Call>,
		len: usize,
	) -> Result<u32, TransactionValidityError> {
		let length_limit = T::BlockLength::get();
		let current_len = Module::<T>::all_extrinsics_len();
		let added_len = len as u32;
		let next_len = current_len.saturating_add(added_len);
		if next_len > *length_limit.max.get(info.class) {
			Err(InvalidTransaction::ExhaustsResources.into())
		} else {
			Ok(next_len)
		}
	}

	/// Get the priority of an extrinsic denoted by `info`.
	///
	/// Operational transaction will be given a fixed initial amount to be fairly distinguished from
	/// the normal ones.
	fn get_priority(info: &DispatchInfoOf<T::Call>) -> TransactionPriority {
		match info.class {
			// Normal transaction.
			DispatchClass::Normal =>
				FrameTransactionPriority::Normal(info.weight.into()).into(),
			// Don't use up the whole priority space, to allow things like `tip` to be taken into
			// account as well.
			DispatchClass::Operational =>
				FrameTransactionPriority::Operational(info.weight.into()).into(),
			// Mandatory extrinsics are only for inherents; never transactions.
			DispatchClass::Mandatory => TransactionPriority::min_value(),
		}
	}

	/// Creates new `SignedExtension` to check weight of the extrinsic.
	pub fn new() -> Self {
		Self(Default::default())
	}

	/// Do the pre-dispatch checks. This can be applied to both signed and unsigned.
	///
	/// It checks and notes the new weight and length.
	pub fn do_pre_dispatch(
		info: &DispatchInfoOf<T::Call>,
		len: usize,
	) -> Result<(), TransactionValidityError> {
		let next_len = Self::check_block_length(info, len)?;
		let next_weight = Self::check_block_weight(info)?;
		Self::check_extrinsic_weight(info)?;

		crate::AllExtrinsicsLen::put(next_len);
		crate::BlockWeight::put(next_weight);
		Ok(())
	}

	/// Do the validate checks. This can be applied to both signed and unsigned.
	///
	/// It only checks that the block weight and length limit will not exceed.
	pub fn do_validate(
		info: &DispatchInfoOf<T::Call>,
		len: usize,
	) -> TransactionValidity {
		// ignore the next length. If they return `Ok`, then it is below the limit.
		let _ = Self::check_block_length(info, len)?;
		// during validation we skip block limit check. Since the `validate_transaction`
		// call runs on an empty block anyway, by this we prevent `on_initialize` weight
		// consumption from causing false negatives.
		Self::check_extrinsic_weight(info)?;

		Ok(ValidTransaction { priority: Self::get_priority(info), ..Default::default() })
	}
}

impl<T: Trait + Send + Sync> SignedExtension for CheckWeight<T> where
	T::Call: Dispatchable<Info=DispatchInfo, PostInfo=PostDispatchInfo>
{
	type AccountId = T::AccountId;
	type Call = T::Call;
	type AdditionalSigned = ();
	type Pre = ();
	const IDENTIFIER: &'static str = "CheckWeight";

	fn additional_signed(&self) -> sp_std::result::Result<(), TransactionValidityError> { Ok(()) }

	fn pre_dispatch(
		self,
		_who: &Self::AccountId,
		_call: &Self::Call,
		info: &DispatchInfoOf<Self::Call>,
		len: usize,
	) -> Result<(), TransactionValidityError> {
		if info.class == DispatchClass::Mandatory {
			Err(InvalidTransaction::MandatoryDispatch)?
		}
		Self::do_pre_dispatch(info, len)
	}

	fn validate(
		&self,
		_who: &Self::AccountId,
		_call: &Self::Call,
		info: &DispatchInfoOf<Self::Call>,
		len: usize,
	) -> TransactionValidity {
		if info.class == DispatchClass::Mandatory {
			Err(InvalidTransaction::MandatoryDispatch)?
		}
		Self::do_validate(info, len)
	}

	fn pre_dispatch_unsigned(
		_call: &Self::Call,
		info: &DispatchInfoOf<Self::Call>,
		len: usize,
	) -> Result<(), TransactionValidityError> {
		Self::do_pre_dispatch(info, len)
	}

	fn validate_unsigned(
		_call: &Self::Call,
		info: &DispatchInfoOf<Self::Call>,
		len: usize,
	) -> TransactionValidity {
		Self::do_validate(info, len)
	}

	fn post_dispatch(
		_pre: Self::Pre,
		info: &DispatchInfoOf<Self::Call>,
		post_info: &PostDispatchInfoOf<Self::Call>,
		_len: usize,
		result: &DispatchResult,
	) -> Result<(), TransactionValidityError> {
		// Since mandatory dispatched do not get validated for being overweight, we are sensitive
		// to them actually being useful. Block producers are thus not allowed to include mandatory
		// extrinsics that result in error.
		if let (DispatchClass::Mandatory, Err(e)) = (info.class, result) {
			"Bad mandatory".print();
			e.print();

			Err(InvalidTransaction::BadMandatory)?
		}

		let unspent = post_info.calc_unspent(info);
		if unspent > 0 {
			crate::BlockWeight::mutate(|current_weight| {
				current_weight.sub(unspent, info.class);
			})
		}

		Ok(())
	}
}

impl<T: Trait + Send + Sync> sp_std::fmt::Debug for CheckWeight<T> {
	#[cfg(feature = "std")]
	fn fmt(&self, f: &mut sp_std::fmt::Formatter) -> sp_std::fmt::Result {
		write!(f, "CheckWeight")
	}

	#[cfg(not(feature = "std"))]
	fn fmt(&self, _: &mut sp_std::fmt::Formatter) -> sp_std::fmt::Result {
		Ok(())
	}
}

#[cfg(test)]
mod tests {
	use super::*;
	use crate::{BlockWeight, AllExtrinsicsLen};
	use crate::mock::{Test, CALL, new_test_ext, System};
	use sp_std::marker::PhantomData;
	use frame_support::{assert_ok, assert_noop};
	use frame_support::weights::{Weight, Pays};

	fn normal_weight_limit() -> Weight {
		Test::block_weights().get(DispatchClass::Normal).max_total
			.unwrap_or_else(|| Test::block_weights().max_block)
	}

	fn block_weight_limit() -> Weight {
		Test::block_weights().max_block
	}

	fn normal_length_limit() -> u32 {
		*<Test as Trait>::BlockLength::get().max.get(DispatchClass::Normal)
	}

	#[test]
	fn mandatory_extrinsic_doesnt_care_about_limits() {
		fn check(call: impl FnOnce(&DispatchInfo, usize)) {
			new_test_ext().execute_with(|| {
				let max = DispatchInfo {
					weight: Weight::max_value(),
					class: DispatchClass::Mandatory,
					..Default::default()
				};
				let len = 0_usize;

				call(&max, len);
			});
		}

		check(|max, len| {
			assert_ok!(CheckWeight::<Test>::do_pre_dispatch(max, len));
			assert_eq!(System::block_weight().total(), Weight::max_value());
			assert!(System::block_weight().total() > block_weight_limit());
		});
		check(|max, len| {
			assert_ok!(CheckWeight::<Test>::do_validate(max, len));
		});
	}

	#[test]
	fn normal_extrinsic_limited_by_maximum_extrinsic_weight() {
		new_test_ext().execute_with(|| {
			let max = DispatchInfo {
				weight: Test::block_weights().get(DispatchClass::Normal).max_extrinsic.unwrap() + 1,
				class: DispatchClass::Normal,
				..Default::default()
			};
			let len = 0_usize;

			assert_noop!(
				CheckWeight::<Test>::do_validate(&max, len),
				InvalidTransaction::ExhaustsResources
			);
		});
	}

	#[test]
	fn operational_extrinsic_limited_by_operational_space_limit() {
		new_test_ext().execute_with(|| {
			let weights = Test::block_weights();
			let operational_limit = weights.get(DispatchClass::Operational).max_total
				.unwrap_or_else(|| weights.max_block);
			let base_weight = weights.get(DispatchClass::Normal).base_extrinsic;

			let weight = operational_limit - base_weight;
			let okay = DispatchInfo {
				weight,
				class: DispatchClass::Operational,
				..Default::default()
			};
			let max = DispatchInfo {
				weight: weight + 1,
				class: DispatchClass::Operational,
				..Default::default()
			};
			let len = 0_usize;

			assert_eq!(
				CheckWeight::<Test>::do_validate(&okay, len),
				Ok(ValidTransaction {
					priority: CheckWeight::<Test>::get_priority(&okay),
					..Default::default()
				})
			);
			assert_noop!(
				CheckWeight::<Test>::do_validate(&max, len),
				InvalidTransaction::ExhaustsResources
			);
		});
	}

	#[test]
	fn register_extra_weight_unchecked_doesnt_care_about_limits() {
		new_test_ext().execute_with(|| {
			System::register_extra_weight_unchecked(Weight::max_value(), DispatchClass::Normal);
			assert_eq!(System::block_weight().total(), Weight::max_value());
			assert!(System::block_weight().total() > block_weight_limit());
		});
	}

	#[test]
	fn full_block_with_normal_and_operational() {
		new_test_ext().execute_with(|| {
			// Max block is 1024
			// Max normal is 768 (75%)
			// 10 is taken for block execution weight
			// So normal extrinsic can be 758 weight (-5 for base extrinsic weight)
			// And Operational can be 256 to produce a full block (-5 for base)
			let max_normal = DispatchInfo { weight: 753, ..Default::default() };
			let rest_operational = DispatchInfo { weight: 251, class: DispatchClass::Operational, ..Default::default() };

			let len = 0_usize;

			assert_ok!(CheckWeight::<Test>::do_pre_dispatch(&max_normal, len));
			assert_eq!(System::block_weight().total(), 768);
			assert_ok!(CheckWeight::<Test>::do_pre_dispatch(&rest_operational, len));
			assert_eq!(block_weight_limit(), 1024);
			assert_eq!(System::block_weight().total(), block_weight_limit());
			// Checking single extrinsic should not take current block weight into account.
			assert_eq!(CheckWeight::<Test>::check_extrinsic_weight(&rest_operational), Ok(()));
		});
	}

	#[test]
	fn dispatch_order_does_not_effect_weight_logic() {
		new_test_ext().execute_with(|| {
			// We switch the order of `full_block_with_normal_and_operational`
			let max_normal = DispatchInfo { weight: 753, ..Default::default() };
			let rest_operational = DispatchInfo { weight: 251, class: DispatchClass::Operational, ..Default::default() };

			let len = 0_usize;

			assert_ok!(CheckWeight::<Test>::do_pre_dispatch(&rest_operational, len));
			// Extra 15 here from block execution + base extrinsic weight
			assert_eq!(System::block_weight().total(), 266);
			assert_ok!(CheckWeight::<Test>::do_pre_dispatch(&max_normal, len));
			assert_eq!(block_weight_limit(), 1024);
			assert_eq!(System::block_weight().total(), block_weight_limit());
		});
	}

	#[test]
	fn operational_works_on_full_block() {
		new_test_ext().execute_with(|| {
			// An on_initialize takes up the whole block! (Every time!)
			System::register_extra_weight_unchecked(Weight::max_value(), DispatchClass::Mandatory);
			let dispatch_normal = DispatchInfo { weight: 251, class: DispatchClass::Normal, ..Default::default() };
			let dispatch_operational = DispatchInfo { weight: 251, class: DispatchClass::Operational, ..Default::default() };
			let len = 0_usize;

			assert_noop!(
				CheckWeight::<Test>::do_pre_dispatch(&dispatch_normal, len),
				InvalidTransaction::ExhaustsResources
			);
			// Thank goodness we can still do an operational transaction to possibly save the blockchain.
			assert_ok!(CheckWeight::<Test>::do_pre_dispatch(&dispatch_operational, len));
			// Not too much though
			assert_noop!(
				CheckWeight::<Test>::do_pre_dispatch(&dispatch_operational, len),
				InvalidTransaction::ExhaustsResources
			);
			// Even with full block, validity of single transaction should be correct.
			assert_eq!(CheckWeight::<Test>::check_extrinsic_weight(&dispatch_operational), Ok(()));
		});
	}

	#[test]
	fn signed_ext_check_weight_works_operational_tx() {
		new_test_ext().execute_with(|| {
			let normal = DispatchInfo { weight: 100, ..Default::default() };
			let op = DispatchInfo { weight: 100, class: DispatchClass::Operational, pays_fee: Pays::Yes };
			let len = 0_usize;
			let normal_limit = normal_weight_limit();

			// given almost full block
			BlockWeight::mutate(|current_weight| {
				current_weight.set(normal_limit, DispatchClass::Normal)
			});
			// will not fit.
			assert!(CheckWeight::<Test>(PhantomData).pre_dispatch(&1, CALL, &normal, len).is_err());
			// will fit.
			assert!(CheckWeight::<Test>(PhantomData).pre_dispatch(&1, CALL, &op, len).is_ok());

			// likewise for length limit.
			let len = 100_usize;
			AllExtrinsicsLen::put(normal_length_limit());
			assert!(CheckWeight::<Test>(PhantomData).pre_dispatch(&1, CALL, &normal, len).is_err());
			assert!(CheckWeight::<Test>(PhantomData).pre_dispatch(&1, CALL, &op, len).is_ok());
		})
	}

	#[test]
	fn signed_ext_check_weight_works() {
		new_test_ext().execute_with(|| {
			let normal = DispatchInfo { weight: 100, class: DispatchClass::Normal, pays_fee: Pays::Yes };
			let op = DispatchInfo { weight: 100, class: DispatchClass::Operational, pays_fee: Pays::Yes };
			let len = 0_usize;

			let priority = CheckWeight::<Test>(PhantomData)
				.validate(&1, CALL, &normal, len)
				.unwrap()
				.priority;
			assert_eq!(priority, 100);

			let priority = CheckWeight::<Test>(PhantomData)
				.validate(&1, CALL, &op, len)
				.unwrap()
				.priority;
			assert_eq!(priority, frame_support::weights::priority::LIMIT + 100);
		})
	}

	#[test]
	fn signed_ext_check_weight_block_size_works() {
		new_test_ext().execute_with(|| {
			let normal = DispatchInfo::default();
			let normal_limit = normal_weight_limit() as usize;
			let reset_check_weight = |tx, s, f| {
				AllExtrinsicsLen::put(0);
				let r = CheckWeight::<Test>(PhantomData).pre_dispatch(&1, CALL, tx, s);
				if f { assert!(r.is_err()) } else { assert!(r.is_ok()) }
			};

			reset_check_weight(&normal, normal_limit - 1, false);
			reset_check_weight(&normal, normal_limit, false);
			reset_check_weight(&normal, normal_limit + 1, true);

			// Operational ones don't have this limit.
			let op = DispatchInfo { weight: 0, class: DispatchClass::Operational, pays_fee: Pays::Yes };
			reset_check_weight(&op, normal_limit, false);
			reset_check_weight(&op, normal_limit + 100, false);
			reset_check_weight(&op, 1024, false);
			reset_check_weight(&op, 1025, true);
		})
	}


	#[test]
	fn signed_ext_check_weight_works_normal_tx() {
		new_test_ext().execute_with(|| {
			let normal_limit = normal_weight_limit();
			let small = DispatchInfo { weight: 100, ..Default::default() };
			let base_extrinsic = Test::block_weights().get(DispatchClass::Normal).base_extrinsic;
			let medium = DispatchInfo {
				weight: normal_limit - base_extrinsic,
				..Default::default()
			};
			let big = DispatchInfo {
				weight: normal_limit - base_extrinsic + 1,
				..Default::default()
			};
			let len = 0_usize;

			let reset_check_weight = |i, f, s| {
				BlockWeight::mutate(|current_weight| {
					current_weight.set(s, DispatchClass::Normal)
				});
				let r = CheckWeight::<Test>(PhantomData).pre_dispatch(&1, CALL, i, len);
				if f { assert!(r.is_err()) } else { assert!(r.is_ok()) }
			};

			reset_check_weight(&small, false, 0);
			reset_check_weight(&medium, false, 0);
			reset_check_weight(&big, true, 1);
		})
	}

	#[test]
	fn signed_ext_check_weight_refund_works() {
		new_test_ext().execute_with(|| {
			// This is half of the max block weight
			let info = DispatchInfo { weight: 512, ..Default::default() };
			let post_info = PostDispatchInfo {
				actual_weight: Some(128),
				pays_fee: Default::default(),
			};
			let len = 0_usize;
			let base_extrinsic = Test::block_weights().get(DispatchClass::Normal).base_extrinsic;

			// We allow 75% for normal transaction, so we put 25% - extrinsic base weight
			BlockWeight::mutate(|current_weight| {
				current_weight.set(0, DispatchClass::Mandatory);
				current_weight.set(256 - base_extrinsic, DispatchClass::Normal);
			});

			let pre = CheckWeight::<Test>(PhantomData).pre_dispatch(&1, CALL, &info, len).unwrap();
			assert_eq!(BlockWeight::get().total(), info.weight + 256);

			assert!(
				CheckWeight::<Test>::post_dispatch(pre, &info, &post_info, len, &Ok(()))
				.is_ok()
			);
			assert_eq!(
				BlockWeight::get().total(),
				post_info.actual_weight.unwrap() + 256,
			);
		})
	}

	#[test]
	fn signed_ext_check_weight_actual_weight_higher_than_max_is_capped() {
		new_test_ext().execute_with(|| {
			let info = DispatchInfo { weight: 512, ..Default::default() };
			let post_info = PostDispatchInfo {
				actual_weight: Some(700),
				pays_fee: Default::default(),
			};
			let len = 0_usize;

			BlockWeight::mutate(|current_weight| {
				current_weight.set(0, DispatchClass::Mandatory);
				current_weight.set(128, DispatchClass::Normal);
			});

			let pre = CheckWeight::<Test>(PhantomData).pre_dispatch(&1, CALL, &info, len).unwrap();
			assert_eq!(
				BlockWeight::get().total(),
				info.weight + 128 + Test::block_weights().get(DispatchClass::Normal).base_extrinsic,
			);

			assert!(
				CheckWeight::<Test>::post_dispatch(pre, &info, &post_info, len, &Ok(()))
				.is_ok()
			);
			assert_eq!(
				BlockWeight::get().total(),
				info.weight + 128 + Test::block_weights().get(DispatchClass::Normal).base_extrinsic,
			);
		})
	}

	#[test]
	fn zero_weight_extrinsic_still_has_base_weight() {
		new_test_ext().execute_with(|| {
			let weights = Test::block_weights();
			let free = DispatchInfo { weight: 0, ..Default::default() };
			let len = 0_usize;

			// Initial weight from `weights.base_block`
			assert_eq!(
				System::block_weight().total(),
				weights.base_block
			);
			let r = CheckWeight::<Test>(PhantomData).pre_dispatch(&1, CALL, &free, len);
			assert!(r.is_ok());
			assert_eq!(
				System::block_weight().total(),
				weights.get(DispatchClass::Normal).base_extrinsic + weights.base_block
			);
		})
	}

	// Test to make sure normal & mandatory are tracked separately.
}<|MERGE_RESOLUTION|>--- conflicted
+++ resolved
@@ -57,17 +57,12 @@
 	/// Upon successes, it returns the new block weight as a `Result`.
 	fn check_block_weight(
 		info: &DispatchInfoOf<T::Call>,
-<<<<<<< HEAD
 	) -> Result<crate::ConsumedWeight, TransactionValidityError> {
-		let weights = T::BlockWeights::get();
-=======
-	) -> Result<crate::weight::ExtrinsicsWeight, TransactionValidityError> {
-		let maximum_weight = T::MaximumBlockWeight::get();
->>>>>>> 11ace4ef
+		let maximum_weight = T::BlockWeights::get();
 		let mut all_weight = Module::<T>::block_weight();
-		let extrinsic_weight = info.weight.saturating_add(weights.get(info.class).base_extrinsic);
-
-		if let Some(max) = weights.get(info.class).max_total {
+		let extrinsic_weight = info.weight.saturating_add(maximum_weight.get(info.class).base_extrinsic);
+
+		if let Some(max) = maximum_weight.get(info.class).max_total {
 			all_weight.checked_add(extrinsic_weight, info.class)
 				.map_err(|_| InvalidTransaction::ExhaustsResources)?;
 			let per_class = *all_weight.get(info.class);
@@ -78,9 +73,9 @@
 			}
 
 			// Total block weight exceeded.
-			if all_weight.total() > weights.max_block {
+			if all_weight.total() > maximum_weight.max_block {
 				// Check if we can use reserved pool though.
-				match weights.get(info.class).reserved {
+				match maximum_weight.get(info.class).reserved {
 					Some(reserved) if per_class > reserved => {
 						return Err(InvalidTransaction::ExhaustsResources.into());
 					}
