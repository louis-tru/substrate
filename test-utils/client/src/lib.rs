// This file is part of Substrate.

// Copyright (C) 2019-2020 Parity Technologies (UK) Ltd.
// SPDX-License-Identifier: Apache-2.0

// Licensed under the Apache License, Version 2.0 (the "License");
// you may not use this file except in compliance with the License.
// You may obtain a copy of the License at
//
// 	http://www.apache.org/licenses/LICENSE-2.0
//
// Unless required by applicable law or agreed to in writing, software
// distributed under the License is distributed on an "AS IS" BASIS,
// WITHOUT WARRANTIES OR CONDITIONS OF ANY KIND, either express or implied.
// See the License for the specific language governing permissions and
// limitations under the License.

//! Client testing utilities.

#![warn(missing_docs)]

pub mod client_ext;

pub use sc_client_api::{
	execution_extensions::{ExecutionStrategies, ExecutionExtensions},
	ForkBlocks, BadBlocks,
};
pub use sc_client_db::{Backend, self};
pub use sp_consensus;
pub use sc_executor::{NativeExecutor, WasmExecutionMethod, self};
pub use sp_keyring::{
	AccountKeyring,
	ed25519::Keyring as Ed25519Keyring,
	sr25519::Keyring as Sr25519Keyring,
};
<<<<<<< HEAD
pub use sp_core::traits::{CryptoStorePtr, SyncCryptoStore};
=======
pub use sp_keystore::{SyncCryptoStorePtr, SyncCryptoStore};
>>>>>>> a845ff33
pub use sp_runtime::{Storage, StorageChild};
pub use sp_state_machine::ExecutionStrategy;
pub use sc_service::{RpcHandlers, RpcSession, client};
pub use self::client_ext::{ClientExt, ClientBlockImportExt};

use std::pin::Pin;
use std::sync::Arc;
use std::collections::{HashSet, HashMap};
use futures::{future::{Future, FutureExt}, stream::StreamExt};
use serde::Deserialize;
use sp_core::storage::ChildInfo;
use sp_runtime::{OpaqueExtrinsic, codec::Encode, traits::{Block as BlockT, BlakeTwo256}};
use sc_service::client::{LocalCallExecutor, ClientConfig};
use sc_client_api::BlockchainEvents;

/// Test client light database backend.
pub type LightBackend<Block> = sc_light::Backend<
	sc_client_db::light::LightStorage<Block>,
	BlakeTwo256,
>;

/// A genesis storage initialization trait.
pub trait GenesisInit: Default {
	/// Construct genesis storage.
	fn genesis_storage(&self) -> Storage;
}

impl GenesisInit for () {
	fn genesis_storage(&self) -> Storage {
		Default::default()
	}
}

/// A builder for creating a test client instance.
pub struct TestClientBuilder<Block: BlockT, Executor, Backend, G: GenesisInit> {
	execution_strategies: ExecutionStrategies,
	genesis_init: G,
	/// The key is an unprefixed storage key, this only contains
	/// default child trie content.
	child_storage_extension: HashMap<Vec<u8>, StorageChild>,
	backend: Arc<Backend>,
	_executor: std::marker::PhantomData<Executor>,
<<<<<<< HEAD
	keystore: Option<CryptoStorePtr>,
=======
	keystore: Option<SyncCryptoStorePtr>,
>>>>>>> a845ff33
	fork_blocks: ForkBlocks<Block>,
	bad_blocks: BadBlocks<Block>,
}

impl<Block: BlockT, Executor, G: GenesisInit> Default
	for TestClientBuilder<Block, Executor, Backend<Block>, G> {
	fn default() -> Self {
		Self::with_default_backend()
	}
}

impl<Block: BlockT, Executor, G: GenesisInit> TestClientBuilder<Block, Executor, Backend<Block>, G> {
	/// Create new `TestClientBuilder` with default backend.
	pub fn with_default_backend() -> Self {
		let backend = Arc::new(Backend::new_test(std::u32::MAX, std::u64::MAX));
		Self::with_backend(backend)
	}

	/// Create new `TestClientBuilder` with default backend and pruning window size
	pub fn with_pruning_window(keep_blocks: u32) -> Self {
		let backend = Arc::new(Backend::new_test(keep_blocks, 0));
		Self::with_backend(backend)
	}
}

impl<Block: BlockT, Executor, Backend, G: GenesisInit> TestClientBuilder<Block, Executor, Backend, G> {
	/// Create a new instance of the test client builder.
	pub fn with_backend(backend: Arc<Backend>) -> Self {
		TestClientBuilder {
			backend,
			execution_strategies: ExecutionStrategies::default(),
			child_storage_extension: Default::default(),
			genesis_init: Default::default(),
			_executor: Default::default(),
			keystore: None,
			fork_blocks: None,
			bad_blocks: None,
		}
	}

	/// Set the keystore that should be used by the externalities.
<<<<<<< HEAD
	pub fn set_keystore(mut self, keystore: CryptoStorePtr) -> Self {
=======
	pub fn set_keystore(mut self, keystore: SyncCryptoStorePtr) -> Self {
>>>>>>> a845ff33
		self.keystore = Some(keystore);
		self
	}

	/// Alter the genesis storage parameters.
	pub fn genesis_init_mut(&mut self) -> &mut G {
		&mut self.genesis_init
	}

	/// Give access to the underlying backend of these clients
	pub fn backend(&self) -> Arc<Backend> {
		self.backend.clone()
	}

	/// Extend child storage
	pub fn add_child_storage(
		mut self,
		child_info: &ChildInfo,
		key: impl AsRef<[u8]>,
		value: impl AsRef<[u8]>,
	) -> Self {
		let storage_key = child_info.storage_key();
		let entry = self.child_storage_extension.entry(storage_key.to_vec())
			.or_insert_with(|| StorageChild {
				data: Default::default(),
				child_info: child_info.clone(),
			});
		entry.data.insert(key.as_ref().to_vec(), value.as_ref().to_vec());
		self
	}

	/// Set the execution strategy that should be used by all contexts.
	pub fn set_execution_strategy(
		mut self,
		execution_strategy: ExecutionStrategy
	) -> Self {
		self.execution_strategies = ExecutionStrategies {
			syncing: execution_strategy,
			importing: execution_strategy,
			block_construction: execution_strategy,
			offchain_worker: execution_strategy,
			other: execution_strategy,
		};
		self
	}

	/// Sets custom block rules.
	pub fn set_block_rules(mut self,
		fork_blocks: ForkBlocks<Block>,
		bad_blocks: BadBlocks<Block>,
	) -> Self {
		self.fork_blocks = fork_blocks;
		self.bad_blocks = bad_blocks;
		self
	}

	/// Build the test client with the given native executor.
	pub fn build_with_executor<RuntimeApi>(
		self,
		executor: Executor,
	) -> (
		client::Client<
			Backend,
			Executor,
			Block,
			RuntimeApi,
		>,
		sc_consensus::LongestChain<Backend, Block>,
	) where
		Executor: sc_client_api::CallExecutor<Block> + 'static,
		Backend: sc_client_api::backend::Backend<Block>,
	{
		let storage = {
			let mut storage = self.genesis_init.genesis_storage();

			// Add some child storage keys.
			for (key, child_content) in self.child_storage_extension {
				storage.children_default.insert(
					key,
					StorageChild {
						data: child_content.data.into_iter().collect(),
						child_info: child_content.child_info,
					},
				);
			}

			storage
		};

		let keystore = self.keystore.map(
			|ks| Arc::new(SyncCryptoStore::new(ks))
		);

		let client = client::Client::new(
			self.backend.clone(),
			executor,
			&storage,
			self.fork_blocks,
			self.bad_blocks,
			ExecutionExtensions::new(
				self.execution_strategies,
<<<<<<< HEAD
				keystore,
=======
				self.keystore,
>>>>>>> a845ff33
			),
			None,
			ClientConfig::default(),
		).expect("Creates new client");

		let longest_chain = sc_consensus::LongestChain::new(self.backend);

		(client, longest_chain)
	}
}

impl<Block: BlockT, E, Backend, G: GenesisInit> TestClientBuilder<
	Block,
	client::LocalCallExecutor<Backend, NativeExecutor<E>>,
	Backend,
	G,
> {
	/// Build the test client with the given native executor.
	pub fn build_with_native_executor<RuntimeApi, I>(
		self,
		executor: I,
	) -> (
		client::Client<
			Backend,
			client::LocalCallExecutor<Backend, NativeExecutor<E>>,
			Block,
			RuntimeApi
		>,
		sc_consensus::LongestChain<Backend, Block>,
	) where
		I: Into<Option<NativeExecutor<E>>>,
		E: sc_executor::NativeExecutionDispatch + 'static,
		Backend: sc_client_api::backend::Backend<Block> + 'static,
	{
		let executor = executor.into().unwrap_or_else(||
			NativeExecutor::new(WasmExecutionMethod::Interpreted, None, 8)
		);
		let executor = LocalCallExecutor::new(
			self.backend.clone(),
			executor,
			Box::new(sp_core::testing::TaskExecutor::new()),
			Default::default(),
		);

		self.build_with_executor(executor)
	}
}

/// The output of an RPC transaction.
pub struct RpcTransactionOutput {
	/// The output string of the transaction if any.
	pub result: Option<String>,
	/// The session object.
	pub session: RpcSession,
	/// An async receiver if data will be returned via a callback.
	pub receiver: futures01::sync::mpsc::Receiver<String>,
}

impl std::fmt::Debug for RpcTransactionOutput {
	fn fmt(&self, f: &mut std::fmt::Formatter) -> std::fmt::Result {
		write!(f, "RpcTransactionOutput {{ result: {:?}, session, receiver }}", self.result)
	}
}

/// An error for when the RPC call fails.
#[derive(Deserialize, Debug)]
pub struct RpcTransactionError {
	/// A Number that indicates the error type that occurred.
	pub code: i64,
	/// A String providing a short description of the error.
	pub message: String,
	/// A Primitive or Structured value that contains additional information about the error.
	pub data: Option<serde_json::Value>,
}

impl std::fmt::Display for RpcTransactionError {
	fn fmt(&self, f: &mut std::fmt::Formatter) -> std::fmt::Result {
		std::fmt::Debug::fmt(self, f)
	}
}

/// An extension trait for `RpcHandlers`.
pub trait RpcHandlersExt {
	/// Send a transaction through the RpcHandlers.
	fn send_transaction(
		&self,
		extrinsic: OpaqueExtrinsic,
	) -> Pin<Box<dyn Future<Output = Result<RpcTransactionOutput, RpcTransactionError>> + Send>>;
}

impl RpcHandlersExt for RpcHandlers {
	fn send_transaction(
		&self,
		extrinsic: OpaqueExtrinsic,
	) -> Pin<Box<dyn Future<Output = Result<RpcTransactionOutput, RpcTransactionError>> + Send>> {
		let (tx, rx) = futures01::sync::mpsc::channel(0);
		let mem = RpcSession::new(tx.into());
		Box::pin(self
			.rpc_query(
				&mem,
				&format!(
					r#"{{
						"jsonrpc": "2.0",
						"method": "author_submitExtrinsic",
						"params": ["0x{}"],
						"id": 0
					}}"#,
					hex::encode(extrinsic.encode())
				),
			)
			.map(move |result| parse_rpc_result(result, mem, rx))
		)
	}
}

pub(crate) fn parse_rpc_result(
	result: Option<String>,
	session: RpcSession,
	receiver: futures01::sync::mpsc::Receiver<String>,
) -> Result<RpcTransactionOutput, RpcTransactionError> {
	if let Some(ref result) = result {
		let json: serde_json::Value = serde_json::from_str(result)
			.expect("the result can only be a JSONRPC string; qed");
		let error = json
			.as_object()
			.expect("JSON result is always an object; qed")
			.get("error");

		if let Some(error) = error {
			return Err(
				serde_json::from_value(error.clone())
					.expect("the JSONRPC result's error is always valid; qed")
			)
		}
	}

	Ok(RpcTransactionOutput {
		result,
		session,
		receiver,
	})
}

/// An extension trait for `BlockchainEvents`.
pub trait BlockchainEventsExt<C, B>
where
	C: BlockchainEvents<B>,
	B: BlockT,
{
	/// Wait for `count` blocks to be imported in the node and then exit. This function will not return if no blocks
	/// are ever created, thus you should restrict the maximum amount of time of the test execution.
	fn wait_for_blocks(&self, count: usize) -> Pin<Box<dyn Future<Output = ()> + Send>>;
}

impl<C, B> BlockchainEventsExt<C, B> for C
where
	C: BlockchainEvents<B>,
	B: BlockT,
{
	fn wait_for_blocks(&self, count: usize) -> Pin<Box<dyn Future<Output = ()> + Send>> {
		assert!(count > 0, "'count' argument must be greater than 0");

		let mut import_notification_stream = self.import_notification_stream();
		let mut blocks = HashSet::new();

		Box::pin(async move {
			while let Some(notification) = import_notification_stream.next().await {
				if notification.is_new_best {
					blocks.insert(notification.hash);
					if blocks.len() == count {
						break;
					}
				}
			}
		})
	}
}

#[cfg(test)]
mod tests {
	use sc_service::RpcSession;

	fn create_session_and_receiver() -> (RpcSession, futures01::sync::mpsc::Receiver<String>) {
		let (tx, rx) = futures01::sync::mpsc::channel(0);
		let mem = RpcSession::new(tx.into());

		(mem, rx)
	}

	#[test]
	fn parses_error_properly() {
		let (mem, rx) = create_session_and_receiver();
		assert!(super::parse_rpc_result(None, mem, rx).is_ok());

		let (mem, rx) = create_session_and_receiver();
		assert!(
			super::parse_rpc_result(Some(r#"{
				"jsonrpc": "2.0",
				"result": 19,
				"id": 1
			}"#.to_string()), mem, rx)
			.is_ok(),
		);

		let (mem, rx) = create_session_and_receiver();
		let error = super::parse_rpc_result(Some(r#"{
				"jsonrpc": "2.0",
				"error": {
					"code": -32601,
					"message": "Method not found"
				},
				"id": 1
			}"#.to_string()), mem, rx)
			.unwrap_err();
		assert_eq!(error.code, -32601);
		assert_eq!(error.message, "Method not found");
		assert!(error.data.is_none());

		let (mem, rx) = create_session_and_receiver();
		let error = super::parse_rpc_result(Some(r#"{
				"jsonrpc": "2.0",
				"error": {
					"code": -32601,
					"message": "Method not found",
					"data": 42
				},
				"id": 1
			}"#.to_string()), mem, rx)
			.unwrap_err();
		assert_eq!(error.code, -32601);
		assert_eq!(error.message, "Method not found");
		assert!(error.data.is_some());
	}
}<|MERGE_RESOLUTION|>--- conflicted
+++ resolved
@@ -33,11 +33,7 @@
 	ed25519::Keyring as Ed25519Keyring,
 	sr25519::Keyring as Sr25519Keyring,
 };
-<<<<<<< HEAD
-pub use sp_core::traits::{CryptoStorePtr, SyncCryptoStore};
-=======
 pub use sp_keystore::{SyncCryptoStorePtr, SyncCryptoStore};
->>>>>>> a845ff33
 pub use sp_runtime::{Storage, StorageChild};
 pub use sp_state_machine::ExecutionStrategy;
 pub use sc_service::{RpcHandlers, RpcSession, client};
@@ -80,11 +76,7 @@
 	child_storage_extension: HashMap<Vec<u8>, StorageChild>,
 	backend: Arc<Backend>,
 	_executor: std::marker::PhantomData<Executor>,
-<<<<<<< HEAD
-	keystore: Option<CryptoStorePtr>,
-=======
 	keystore: Option<SyncCryptoStorePtr>,
->>>>>>> a845ff33
 	fork_blocks: ForkBlocks<Block>,
 	bad_blocks: BadBlocks<Block>,
 }
@@ -126,11 +118,7 @@
 	}
 
 	/// Set the keystore that should be used by the externalities.
-<<<<<<< HEAD
-	pub fn set_keystore(mut self, keystore: CryptoStorePtr) -> Self {
-=======
 	pub fn set_keystore(mut self, keystore: SyncCryptoStorePtr) -> Self {
->>>>>>> a845ff33
 		self.keystore = Some(keystore);
 		self
 	}
@@ -232,11 +220,7 @@
 			self.bad_blocks,
 			ExecutionExtensions::new(
 				self.execution_strategies,
-<<<<<<< HEAD
-				keystore,
-=======
 				self.keystore,
->>>>>>> a845ff33
 			),
 			None,
 			ClientConfig::default(),
