// Copyright 2019-2020 Parity Technologies (UK) Ltd.
// This file is part of Substrate.

// Substrate is free software: you can redistribute it and/or modify
// it under the terms of the GNU General Public License as published by
// the Free Software Foundation, either version 3 of the License, or
// (at your option) any later version.

// Substrate is distributed in the hope that it will be useful,
// but WITHOUT ANY WARRANTY; without even the implied warranty of
// MERCHANTABILITY or FITNESS FOR A PARTICULAR PURPOSE.  See the
// GNU General Public License for more details.

// You should have received a copy of the GNU General Public License
// along with Substrate.  If not, see <http://www.gnu.org/licenses/>.

//! Execution extensions for runtime calls.
//!
//! This module is responsible for defining the execution
//! strategy for the runtime calls and provide the right `Externalities`
//! extensions to support APIs for particular execution context & capabilities.

use std::sync::{Weak, Arc};
use codec::Decode;
use sp_core::{
	ExecutionContext,
	offchain::{self, OffchainExt, TransactionPoolExt},
};
use sp_keystore::{KeystoreExt, SyncCryptoStorePtr};
use sp_runtime::{
	generic::BlockId,
	traits,
};
use sp_state_machine::{ExecutionStrategy, ExecutionManager, DefaultHandler};
use sp_externalities::Extensions;
use parking_lot::RwLock;
use sp_core::traits::{CryptoExtension, DefaultCryptoImpl};
use std::any::TypeId;

/// Execution strategies settings.
#[derive(Debug, Clone)]
pub struct ExecutionStrategies {
	/// Execution strategy used when syncing.
	pub syncing: ExecutionStrategy,
	/// Execution strategy used when importing blocks.
	pub importing: ExecutionStrategy,
	/// Execution strategy used when constructing blocks.
	pub block_construction: ExecutionStrategy,
	/// Execution strategy used for offchain workers.
	pub offchain_worker: ExecutionStrategy,
	/// Execution strategy used in other cases.
	pub other: ExecutionStrategy,
}

impl Default for ExecutionStrategies {
	fn default() -> ExecutionStrategies {
		ExecutionStrategies {
			syncing: ExecutionStrategy::NativeElseWasm,
			importing: ExecutionStrategy::NativeElseWasm,
			block_construction: ExecutionStrategy::AlwaysWasm,
			offchain_worker: ExecutionStrategy::NativeWhenPossible,
			other: ExecutionStrategy::NativeElseWasm,
		}
	}
}

/// Generate the starting set of ExternalitiesExtensions based upon the given capabilities
pub trait ExtensionsFactory: Send + Sync {
	/// Make `Extensions` for given `Capabilities`.
	fn extensions_for(&self, capabilities: offchain::Capabilities) -> Extensions;
}

impl ExtensionsFactory for () {
	fn extensions_for(&self, _capabilities: offchain::Capabilities) -> Extensions {
		Extensions::new()
	}
}

/// A producer of execution extensions for offchain calls.
///
/// This crate aggregates extensions available for the offchain calls
/// and is responsible for producing a correct `Extensions` object.
/// for each call, based on required `Capabilities`.
pub struct ExecutionExtensions<Block: traits::Block> {
	strategies: ExecutionStrategies,
	keystore: Option<SyncCryptoStorePtr>,
	// FIXME: these two are only RwLock because of https://github.com/paritytech/substrate/issues/4587
	//        remove when fixed.
	// To break retain cycle between `Client` and `TransactionPool` we require this
	// extension to be a `Weak` reference.
	// That's also the reason why it's being registered lazily instead of
	// during initialization.
	transaction_pool: RwLock<Option<Weak<dyn sp_transaction_pool::OffchainSubmitTransaction<Block>>>>,
	extensions_factory: RwLock<Box<dyn ExtensionsFactory>>,
}

impl<Block: traits::Block> Default for ExecutionExtensions<Block> {
	fn default() -> Self {
		Self {
			strategies: Default::default(),
			keystore: None,
			transaction_pool: RwLock::new(None),
			extensions_factory: RwLock::new(Box::new(())),
		}
	}
}

impl<Block: traits::Block> ExecutionExtensions<Block> {
	/// Create new `ExecutionExtensions` given a `keystore` and `ExecutionStrategies`.
	pub fn new(
		strategies: ExecutionStrategies,
		keystore: Option<SyncCryptoStorePtr>,
	) -> Self {
		let transaction_pool = RwLock::new(None);
		let extensions_factory = Box::new(());
		Self {
			strategies,
			keystore,
			extensions_factory: RwLock::new(extensions_factory),
<<<<<<< HEAD
			transaction_pool
=======
			transaction_pool,
>>>>>>> 8a644f56
		}
	}

	/// Get a reference to the execution strategies.
	pub fn strategies(&self) -> &ExecutionStrategies {
		&self.strategies
	}

	/// Set the new extensions_factory
	pub fn set_extensions_factory(&self, maker: Box<dyn ExtensionsFactory>) {
		*self.extensions_factory.write() = maker;
	}

	/// Register transaction pool extension.
	pub fn register_transaction_pool<T>(&self, pool: &Arc<T>)
		where T: sp_transaction_pool::OffchainSubmitTransaction<Block> + 'static
	{
		*self.transaction_pool.write() = Some(Arc::downgrade(&pool) as _);
	}

	/// Based on the execution context and capabilities it produces
	/// the extensions object to support desired set of APIs.
	pub fn extensions(&self, at: &BlockId<Block>, context: ExecutionContext,) -> Extensions {
		let capabilities = context.capabilities();

		let mut extensions = self.extensions_factory.read().extensions_for(capabilities);

		// alas! there's no CryptoExtension in the extension factory.
		if extensions.get_mut(TypeId::of::<CryptoExtension>()).is_none() {
			extensions.register(CryptoExtension(Box::new(DefaultCryptoImpl)));
		}

		if capabilities.has(offchain::Capability::Keystore) {
			if let Some(ref keystore) = self.keystore {
				extensions.register(KeystoreExt(keystore.clone()));
			}
		}

		if capabilities.has(offchain::Capability::TransactionPool) {
			if let Some(pool) = self.transaction_pool.read().as_ref().and_then(|x| x.upgrade()) {
				extensions.register(
					TransactionPoolExt(
						Box::new(TransactionPoolAdapter {
							at: *at,
							pool,
						}) as _
					),
				);
			}
		}

		if let ExecutionContext::OffchainCall(Some(ext)) = context {
			extensions.register(
				OffchainExt::new(offchain::LimitedExternalities::new(capabilities, ext.0)),
			);
		}

		extensions
	}

	/// Create `ExecutionManager` and `Extensions` for given offchain call.
	///
	/// Based on the execution context and capabilities it produces
	/// the right manager and extensions object to support desired set of APIs.
	pub fn manager_and_extensions<E: std::fmt::Debug, R: codec::Codec>(
		&self,
		at: &BlockId<Block>,
		context: ExecutionContext,
	) -> (
		ExecutionManager<DefaultHandler<R, E>>,
		Extensions,
	) {
		let manager = match context {
			ExecutionContext::BlockConstruction =>
				self.strategies.block_construction.get_manager(),
			ExecutionContext::Syncing =>
				self.strategies.syncing.get_manager(),
			ExecutionContext::Importing =>
				self.strategies.importing.get_manager(),
			ExecutionContext::OffchainCall(Some((_, capabilities))) if capabilities.has_all() =>
				self.strategies.offchain_worker.get_manager(),
			ExecutionContext::OffchainCall(_) =>
				self.strategies.other.get_manager(),
		};

		(manager, self.extensions(at, context))
	}
}

/// A wrapper type to pass `BlockId` to the actual transaction pool.
struct TransactionPoolAdapter<Block: traits::Block> {
	at: BlockId<Block>,
	pool: Arc<dyn sp_transaction_pool::OffchainSubmitTransaction<Block>>,
}

impl<Block: traits::Block> offchain::TransactionPool for TransactionPoolAdapter<Block> {
	fn submit_transaction(&mut self, data: Vec<u8>) -> Result<(), ()> {
		let xt = match Block::Extrinsic::decode(&mut &*data) {
			Ok(xt) => xt,
			Err(e) => {
				log::warn!("Unable to decode extrinsic: {:?}: {}", data, e.what());
				return Err(());
			},
		};

		self.pool.submit_at(&self.at, xt)
	}
}<|MERGE_RESOLUTION|>--- conflicted
+++ resolved
@@ -117,11 +117,7 @@
 			strategies,
 			keystore,
 			extensions_factory: RwLock::new(extensions_factory),
-<<<<<<< HEAD
-			transaction_pool
-=======
 			transaction_pool,
->>>>>>> 8a644f56
 		}
 	}
 
